--- conflicted
+++ resolved
@@ -355,32 +355,13 @@
         )
         .define(ID_CONFIG, Type.STRING, ID_DEFAULT, Importance.HIGH, ID_CONFIG_DOC)
         .define(HOST_NAME_CONFIG, Type.STRING, HOST_NAME_DEFAULT, Importance.MEDIUM, HOST_NAME_DOC)
-<<<<<<< HEAD
-        .define(EXTERNAL_PORT_CONFIG, Type.INT, EXTERNAL_PORT_DEFAULT, Importance.LOW, EXTERNAL_PORT_DOC)
-        .define(ZOOKEEPER_CONNECT_CONFIG, Type.STRING, ZOOKEEPER_CONNECT_DEFAULT,
-                Importance.HIGH, ZOOKEEPER_CONNECT_DOC)
-        .define(SCHEMA_REGISTRY_URL_CONFIG, Type.STRING, SCHEMA_REGISTRY_URL_DEFAULT,
-                Importance.HIGH, SCHEMA_REGISTRY_URL_DOC)
-        .define(PRODUCER_THREADS_CONFIG, Type.INT, PRODUCER_THREADS_DEFAULT,
-                Importance.LOW, PRODUCER_THREADS_DOC)
-        .define(CONSUMER_ITERATOR_TIMEOUT_MS_CONFIG, Type.INT, CONSUMER_ITERATOR_TIMEOUT_MS_DEFAULT,
-                Importance.LOW, CONSUMER_ITERATOR_TIMEOUT_MS_DOC)
-        .define(CONSUMER_ITERATOR_BACKOFF_MS_CONFIG, Type.INT, CONSUMER_ITERATOR_BACKOFF_MS_DEFAULT,
-                Importance.LOW, CONSUMER_ITERATOR_BACKOFF_MS_DOC)
-        .define(CONSUMER_REQUEST_TIMEOUT_MS_CONFIG, Type.INT, CONSUMER_REQUEST_TIMEOUT_MS_DEFAULT,
-                Importance.MEDIUM, CONSUMER_REQUEST_TIMEOUT_MS_DOC)
-        .define(CONSUMER_REQUEST_MAX_BYTES_CONFIG, Type.LONG,
-                CONSUMER_REQUEST_MAX_BYTES_DEFAULT,
-                Importance.MEDIUM, CONSUMER_REQUEST_MAX_BYTES_DOC)
-        .define(CONSUMER_THREADS_CONFIG, Type.INT, CONSUMER_THREADS_DEFAULT,
-                Importance.MEDIUM, CONSUMER_THREADS_DOC)
-        .define(CONSUMER_INSTANCE_TIMEOUT_MS_CONFIG, Type.INT, CONSUMER_INSTANCE_TIMEOUT_MS_DEFAULT,
-                Importance.LOW, CONSUMER_INSTANCE_TIMEOUT_MS_DOC)
-        .define(SIMPLE_CONSUMER_MAX_POOL_SIZE_CONFIG, Type.INT, SIMPLE_CONSUMER_MAX_POOL_SIZE_DEFAULT,
-                Importance.MEDIUM, SIMPLE_CONSUMER_MAX_POOL_SIZE_DOC)
-        .define(SIMPLE_CONSUMER_POOL_TIMEOUT_MS_CONFIG, Type.INT, SIMPLE_CONSUMER_POOL_TIMEOUT_MS_DEFAULT,
-                Importance.LOW, SIMPLE_CONSUMER_POOL_TIMEOUT_MS_DOC);
-=======
+        .define(
+            EXTERNAL_PORT_CONFIG,
+            Type.INT,
+            EXTERNAL_PORT_DEFAULT,
+            Importance.LOW,
+            EXTERNAL_PORT_DOC
+        )
         .define(
             ZOOKEEPER_CONNECT_CONFIG,
             Type.STRING,
@@ -657,7 +638,6 @@
             Importance.LOW,
             KAFKA_REST_RESOURCE_EXTENSION_DOC
         );
->>>>>>> 02993c15
   }
 
   private Time time;
