/*
 * Copyright 2017 Confluent Inc.
 *
 * Licensed under the Apache License, Version 2.0 (the "License");
 * you may not use this file except in compliance with the License.
 * You may obtain a copy of the License at
 *
 * http://www.apache.org/licenses/LICENSE-2.0
 *
 * Unless required by applicable law or agreed to in writing, software
 * distributed under the License is distributed on an "AS IS" BASIS,
 * WITHOUT WARRANTIES OR CONDITIONS OF ANY KIND, either express or implied.
 * See the License for the specific language governing permissions and
 * limitations under the License.
 **/

package io.confluent.kafkarest.v2;

import io.confluent.kafkarest.ConsumerInstanceId;
import io.confluent.kafkarest.ConsumerReadCallback;
import io.confluent.kafkarest.Errors;
import io.confluent.kafkarest.Time;
import io.confluent.kafkarest.KafkaRestConfig;
import org.apache.kafka.clients.consumer.Consumer;
import org.apache.kafka.clients.consumer.KafkaConsumer;
import org.apache.kafka.common.TopicPartition;
import org.slf4j.Logger;
import org.slf4j.LoggerFactory;

import java.util.ArrayList;
import java.util.HashMap;
import java.util.List;
import java.util.Map;
import java.util.PriorityQueue;
import java.util.Properties;
import java.util.UUID;
import java.util.Vector;
import java.util.concurrent.CountDownLatch;
import java.util.concurrent.ExecutorService;
import java.util.concurrent.Future;
import java.util.concurrent.SynchronousQueue;
import java.util.concurrent.ThreadPoolExecutor;
import java.util.concurrent.TimeUnit;
<<<<<<< HEAD
=======
import java.util.concurrent.DelayQueue;
import java.util.concurrent.Delayed;
import java.util.concurrent.RejectedExecutionHandler;
import java.util.concurrent.ThreadLocalRandom;
>>>>>>> 63b9ba6b
import java.util.concurrent.atomic.AtomicBoolean;

import javax.ws.rs.core.Response;

<<<<<<< HEAD
import io.confluent.kafkarest.ConsumerInstanceId;
import io.confluent.kafkarest.Errors;
import io.confluent.kafkarest.KafkaRestConfig;
import io.confluent.kafkarest.Time;
=======
>>>>>>> 63b9ba6b
import io.confluent.kafkarest.entities.ConsumerAssignmentRequest;
import io.confluent.kafkarest.entities.ConsumerAssignmentResponse;
import io.confluent.kafkarest.entities.ConsumerCommittedRequest;
import io.confluent.kafkarest.entities.ConsumerCommittedResponse;
import io.confluent.kafkarest.entities.ConsumerInstanceConfig;
import io.confluent.kafkarest.entities.ConsumerOffsetCommitRequest;
import io.confluent.kafkarest.entities.ConsumerSeekToOffsetRequest;
import io.confluent.kafkarest.entities.ConsumerSeekToRequest;
import io.confluent.kafkarest.entities.ConsumerSubscriptionRecord;
import io.confluent.kafkarest.entities.ConsumerSubscriptionResponse;
import io.confluent.kafkarest.entities.TopicPartitionOffset;
import io.confluent.kafkarest.entities.TopicPartitionOffsetMetadata;
import io.confluent.rest.exceptions.RestException;
import io.confluent.rest.exceptions.RestNotFoundException;
import io.confluent.rest.exceptions.RestServerErrorException;

import static io.confluent.kafkarest.KafkaRestConfig.CONSUMER_MAX_THREADS_CONFIG;
import static io.confluent.kafkarest.KafkaRestConfig.MAX_POLL_RECORDS_CONFIG;
import static io.confluent.kafkarest.KafkaRestConfig.MAX_POLL_RECORDS_VALUE;

/**
 * Manages consumer instances by mapping instance IDs to consumer objects, processing read requests,
 * and cleaning up when consumers disappear.
 *
 * <p>For read and commitOffsets tasks, it uses a {@link ThreadPoolExecutor}
 *  which spins up threads for handling read tasks.
 * Since read tasks do not complete on the first run but rather call the AK consumer's poll() method
 * continuously, we re-schedule them via a {@link DelayQueue}.
 * A {@link ReadTaskSchedulerThread} runs in a separate thread
 *  and re-submits the tasks to the executor.
 */
public class KafkaConsumerManager {

  private static final Logger log = LoggerFactory.getLogger(KafkaConsumerManager.class);

  private final KafkaRestConfig config;
  private final Time time;
  private final String bootstrapServers;

  // KafkaConsumerState is generic, but we store them untyped here. This allows many operations to
  // work without having to know the types for the consumer, only requiring type information
  // during read operations.
  private final Map<ConsumerInstanceId, KafkaConsumerState> consumers =
      new HashMap<ConsumerInstanceId, KafkaConsumerState>();
  // All kind of operations, like reading records, committing offsets and closing a consumer
  // are executed separately in dedicated threads via a cached thread pool.
  private final ExecutorService executor;
  private KafkaConsumerFactory consumerFactory;
  private final PriorityQueue<KafkaConsumerState> consumersByExpiration =
      new PriorityQueue<KafkaConsumerState>();
  private final DelayQueue<RunnableReadTask> delayedReadTasks = new DelayQueue<>();
  private final ExpirationThread expirationThread;
  private ReadTaskSchedulerThread readTaskSchedulerThread;

  public KafkaConsumerManager(final KafkaRestConfig config) {
    this.config = config;
    this.time = config.getTime();
    this.bootstrapServers = config.bootstrapBrokers();

    // Cached thread pool
    int maxThreadCount = config.getInt(CONSUMER_MAX_THREADS_CONFIG) < 0 ? Integer.MAX_VALUE
            : config.getInt(CONSUMER_MAX_THREADS_CONFIG);
<<<<<<< HEAD
    this.executor = new ThreadPoolExecutor(0, maxThreadCount,
            60L, TimeUnit.SECONDS,
            new SynchronousQueue<>());
=======

    this.executor = new ThreadPoolExecutor(0, maxThreadCount,
            60L, TimeUnit.SECONDS,
            new SynchronousQueue<Runnable>(),
            new RejectedExecutionHandler() {
            @Override
            public void rejectedExecution(Runnable r, ThreadPoolExecutor executor) {
              log.debug("The runnable {} was rejected execution. "
                  + "The thread pool must be satured or shutiing down", r);
              if (r instanceof RunnableReadTask) {
                RunnableReadTask readTask = (RunnableReadTask) r;
                readTask.delayFor(ThreadLocalRandom.current().nextInt(25, 76));
              } else {
                // run commitOffset and consumer close tasks from the caller thread
                if (!executor.isShutdown()) {
                  r.run();
                }
              }
            }
          }
    );
>>>>>>> 63b9ba6b
    this.consumerFactory = null;
    this.expirationThread = new ExpirationThread();
    this.readTaskSchedulerThread = new ReadTaskSchedulerThread();
    this.expirationThread.start();
    this.readTaskSchedulerThread.start();
  }

  KafkaConsumerManager(KafkaRestConfig config, KafkaConsumerFactory consumerFactory) {
    this(config);
    this.consumerFactory = consumerFactory;
  }

  /**
   * Creates a new consumer instance and returns its unique ID.
   *
   * @param group Name of the consumer group to join
   * @param instanceConfig configuration parameters for the consumer
   * @return Unique consumer instance ID
   */
  public String createConsumer(String group, ConsumerInstanceConfig instanceConfig) {
    // The terminology here got mixed up for historical reasons, and remaining compatible moving
    // forward is tricky. To maintain compatibility, if the 'id' field is specified we maintain
    // the previous behavior of using it's value in both the URLs for the consumer (i.e. the
    // local name) and the ID (consumer.id setting in the consumer). Otherwise, the 'name' field
    // only applies to the local name. When we replace with the new consumer, we may want to
    // provide an alternate app name, or just reuse the name.
    String name = instanceConfig.getName();
    if (instanceConfig.getId() != null) { // Explicit ID request always overrides name
      name = instanceConfig.getId();
    }
    if (name == null) {
      name = "rest-consumer-";
      String serverId = this.config.getString(KafkaRestConfig.ID_CONFIG);
      if (!serverId.isEmpty()) {
        name += serverId + "-";
      }
      name += UUID.randomUUID().toString();
    }

    ConsumerInstanceId cid = new ConsumerInstanceId(group, name);
    // Perform this check before
    synchronized (this) {
      if (consumers.containsKey(cid)) {
        throw Errors.consumerAlreadyExistsException();
      } else {
        // Placeholder to reserve this ID
        consumers.put(cid, null);
      }
    }

    // Ensure we clean up the placeholder if there are any issues creating the consumer instance
    boolean succeeded = false;
    try {
      log.debug("Creating consumer " + name + " in group " + group);

      // Note the ordering here. We want to allow overrides, but almost all the
      // consumer-specific settings don't make sense to override globally (e.g. group ID, consumer
      // ID), and others we want to ensure get overridden (e.g. consumer.timeout.ms, which we
      // intentionally name differently in our own configs).
      //Properties props = (Properties) config.getOriginalProperties().clone();
      Properties props = config.getConsumerProperties();
      props.setProperty(KafkaRestConfig.BOOTSTRAP_SERVERS_CONFIG, this.bootstrapServers);
      props.setProperty(MAX_POLL_RECORDS_CONFIG, MAX_POLL_RECORDS_VALUE);
      props.setProperty("group.id", group);
      // This ID we pass here has to be unique, only pass a value along if the deprecated ID field
      // was passed in. This generally shouldn't be used, but is maintained for compatibility.
      if (instanceConfig.getId() != null) {
        props.setProperty("consumer.id", instanceConfig.getId());
      }
      if (instanceConfig.getAutoCommitEnable() != null) {
        props.setProperty("enable.auto.commit", instanceConfig.getAutoCommitEnable());
      }
      if (instanceConfig.getAutoOffsetReset() != null) {
        props.setProperty("auto.offset.reset", instanceConfig.getAutoOffsetReset());
      }
      // override request.timeout.ms to the default
      // the consumer.request.timeout.ms setting given by the user denotes
      // how much time the proxy should wait before returning a response
      // and should not be propagated to the consumer
      props.setProperty("request.timeout.ms", "30000");

      props.setProperty(
          "schema.registry.url",
          config.getString(KafkaRestConfig.SCHEMA_REGISTRY_URL_CONFIG)
      );

      switch (instanceConfig.getFormat()) {
        case AVRO:
          props.put("key.deserializer", "io.confluent.kafka.serializers.KafkaAvroDeserializer");
          props.put("value.deserializer", "io.confluent.kafka.serializers.KafkaAvroDeserializer");
          break;
        case JSON:
        case BINARY:
        default:
          props.put(
              "key.deserializer",
              "org.apache.kafka.common.serialization.ByteArrayDeserializer"
          );
          props.put(
              "value.deserializer",
              "org.apache.kafka.common.serialization.ByteArrayDeserializer"
          );
      }

      Consumer consumer = null;
      try {
        if (consumerFactory == null) {
          consumer = new KafkaConsumer(props);
        } else {
          consumer = consumerFactory.createConsumer(props);
        }
      } catch (Exception e) {
        log.debug("ignoring this", e);
      }

      KafkaConsumerState state = null;
      switch (instanceConfig.getFormat()) {
        case BINARY:
          state = new BinaryKafkaConsumerState(this.config, cid, consumer);
          break;
        case AVRO:
          state = new AvroKafkaConsumerState(this.config, cid, consumer);
          break;
        case JSON:
          state = new JsonKafkaConsumerState(this.config, cid, consumer);
          break;
        default:
          throw new RestServerErrorException(
              "Invalid embedded format for new consumer.",
              Response.Status.INTERNAL_SERVER_ERROR.getStatusCode()
          );
      }
      synchronized (this) {
        consumers.put(cid, state);
        consumersByExpiration.add(state);
        this.notifyAll();
      }
      succeeded = true;
      return name;
    } finally {
      if (!succeeded) {
        synchronized (this) {
          consumers.remove(cid);
        }
      }
    }
  }

  // The parameter consumerStateType works around type erasure, allowing us to verify at runtime
  // that the KafkaConsumerState we looked up is of the expected type and will therefore contain the
  // correct decoders
  public <KafkaKeyT, KafkaValueT, ClientKeyT, ClientValueT> void readRecords(
      final String group,
      final String instance,
      Class<? extends KafkaConsumerState<KafkaKeyT, KafkaValueT, ClientKeyT, ClientValueT>>
          consumerStateType,
      final long timeout,
      final long maxBytes,
      final ConsumerReadCallback<ClientKeyT, ClientValueT> callback
  ) {
    final KafkaConsumerState state;
    try {
      state = getConsumerInstance(group, instance);
    } catch (RestNotFoundException e) {
      callback.onCompletion(null, e);
      return;
    }

    if (!consumerStateType.isInstance(state)) {
      callback.onCompletion(null, Errors.consumerFormatMismatch());
      return;
    }

<<<<<<< HEAD
    return executor.submit(() -> {
      try {
        KafkaConsumerReadTask task = new KafkaConsumerReadTask<KafkaKeyT, KafkaValueT,
                ClientKeyT, ClientValueT>(
            state,
            timeout,
            maxBytes,
            config,
            (records, e) -> {
              updateExpiration(state);
              if (e != null) {
                // Ensure caught exceptions are converted to RestExceptions so the user gets a
                // nice error message. Currently we don't define any more specific errors because
                // the old consumer interface doesn't classify the errors well like the new
                // consumer does. When the new consumer is available we may be able to update this
                // to provide better feedback to the user.
                Exception responseException = e;
                if (!(e instanceof RestException)) {
                  responseException = Errors.kafkaErrorException(e);
                }
                callback.onCompletion(null, responseException);
              } else {
                callback.onCompletion(records, null);
              }
            }
        );
        task.doFullRead();
      } catch (Exception e) {
        log.error("Failed to read records consumer " + state.getId().toString(), e);
=======
    final KafkaConsumerReadTask task = new KafkaConsumerReadTask<KafkaKeyT, KafkaValueT,
          ClientKeyT, ClientValueT>(
          state,
          timeout,
          maxBytes,
          callback
    );
    executor.submit(new RunnableReadTask(new ReadTaskState(task, state, callback)));
  }

  class RunnableReadTask implements Runnable, Delayed {
    private final ReadTaskState taskState;
    private final KafkaRestConfig consumerConfig;
    private final long started;
    private final long requestExpiration;
    private final int backoffMs;
    // Expiration if this task is waiting, considering both the expiration of the whole task and
    // a single backoff, if one is in progress
    private long waitExpirationMs;

    public RunnableReadTask(ReadTaskState taskState) {
      this.taskState = taskState;
      this.started = config.getTime().milliseconds();
      this.consumerConfig = taskState.consumerState.getConfig();
      this.requestExpiration = this.started
              + consumerConfig.getInt(KafkaRestConfig.CONSUMER_REQUEST_TIMEOUT_MS_CONFIG);
      this.backoffMs = consumerConfig.getInt(KafkaRestConfig.CONSUMER_ITERATOR_BACKOFF_MS_CONFIG);
      this.waitExpirationMs = 0;
    }

    /**
     * Delays for a minimum of {@code delayMs} or until the read request expires
     */
    public void delayFor(long delayMs) {
      if (requestExpiration >= config.getTime().milliseconds()) {
        // no need to delay if the request has expired
        taskState.task.finish();
        log.trace("Finished executing  consumer read task ({}) due to request expiry",
            taskState.task);
        return;
      }

      long delay = delayMs + config.getTime().milliseconds();
      waitExpirationMs = Math.min(delay, requestExpiration);
      // add to delayedReadTasks so the scheduler thread can re-schedule another partial read later
      delayedReadTasks.add(this);
    }

    @Override
    public String toString() {
      return String.format("RunnableReadTask consumer id: %s; Read task: %s; "
              + "Request expiration time: %d; Wait expiration: %d",
          taskState.consumerState.getId(), taskState.task, requestExpiration, waitExpirationMs);
    }

    @Override
    public void run() {
      try {
        log.trace("Executing consumer read task ({})", taskState.task);

        taskState.task.doPartialRead();
        KafkaConsumerManager.this.updateExpiration(taskState.consumerState);
        if (!taskState.task.isDone()) {
          delayFor(this.backoffMs);
        } else {
          log.trace("Finished executing consumer read task ({})", taskState.task);
        }
      } catch (Exception e) {
        log.error("Failed to read records from consumer {} while executing read task ({}). {}",
                  taskState.consumerState.getId().toString(), taskState.task, e);
>>>>>>> 63b9ba6b
        Exception responseException = e;
        if (!(e instanceof RestException)) {
          responseException = Errors.kafkaErrorException(e);
        }
<<<<<<< HEAD
        callback.onCompletion(null, responseException);
      }
    });
=======
        taskState.callback.onCompletion(null, (RestException) responseException);
      }
    }

    @Override
    public long getDelay(TimeUnit unit) {
      long delayMs = waitExpirationMs - config.getTime().milliseconds();
      return TimeUnit.MILLISECONDS.convert(delayMs, unit);
    }

    @Override
    public int compareTo(Delayed o) {
      if (o == null) {
        throw new NullPointerException("Delayed comparator cannot compare with null");
      }
      long otherObjDelay = o.getDelay(TimeUnit.MILLISECONDS);
      long delay = this.getDelay(TimeUnit.MILLISECONDS);

      return Long.compare(delay, otherObjDelay);
    }
>>>>>>> 63b9ba6b
  }

  public interface CommitCallback {

    public void onCompletion(List<TopicPartitionOffset> offsets, Exception e);
  }

  public Future commitOffsets(
      String group, String instance, final String async,
      final ConsumerOffsetCommitRequest offsetCommitRequest, final CommitCallback callback
  ) {
    final KafkaConsumerState state;
    try {
      state = getConsumerInstance(group, instance);
    } catch (RestNotFoundException e) {
      callback.onCompletion(null, e);
      return null;
    }

    return executor.submit(new Runnable() {
      @Override
      public void run() {
        try {
          List<TopicPartitionOffset> offsets = state.commitOffsets(async, offsetCommitRequest);
          callback.onCompletion(offsets, null);
        } catch (Exception e) {
          log.error("Failed to commit offsets for consumer " + state.getId().toString(), e);
          Exception responseException = e;
          if (!(e instanceof RestException)) {
            responseException = Errors.kafkaErrorException(e);
          }
          callback.onCompletion(null, responseException);
        } finally {
          updateExpiration(state);
        }
      }

      @Override
      public String toString() {
        return String.format("OffsetCommit consumer id: %s; Async: %s;",
            state.getId(), async);
      }
    });
  }

  public ConsumerCommittedResponse committed(
      String group,
      String instance,
      ConsumerCommittedRequest request
  ) {
    log.debug("Committed offsets for consumer " + instance + " in group " + group);
    ConsumerCommittedResponse response = new ConsumerCommittedResponse();
    KafkaConsumerState state = getConsumerInstance(group, instance);
    if (state != null) {
      response = state.committed(request);
    } else {
      response.offsets = new ArrayList<TopicPartitionOffsetMetadata>();
    }
    return response;
  }

  public void deleteConsumer(String group, String instance) {
    log.debug("Destroying consumer " + instance + " in group " + group);
    final KafkaConsumerState state = getConsumerInstance(group, instance, true);
    state.close();
  }

  public void subscribe(String group, String instance, ConsumerSubscriptionRecord subscription) {
    log.debug("Subscribing consumer " + instance + " in group " + group);
    KafkaConsumerState state = getConsumerInstance(group, instance);
    if (state != null) {
      state.subscribe(subscription);
    }
  }

  public void unsubscribe(String group, String instance) {
    log.debug("Unsubcribing consumer " + instance + " in group " + group);
    KafkaConsumerState state = getConsumerInstance(group, instance);
    if (state != null) {
      state.unsubscribe();
    }
  }

  public ConsumerSubscriptionResponse subscription(String group, String instance) {
    ConsumerSubscriptionResponse response = new ConsumerSubscriptionResponse();
    KafkaConsumerState state = getConsumerInstance(group, instance);
    if (state != null) {
      java.util.Set<java.lang.String> topics = state.subscription();
      response.topics = new ArrayList<String>(topics);
    } else {
      response.topics = new ArrayList<String>();
    }
    return response;
  }

  public void seekToBeginning(String group, String instance, ConsumerSeekToRequest seekToRequest) {
    log.debug("seeking to beginning " + instance + " in group " + group);
    KafkaConsumerState state = getConsumerInstance(group, instance);
    if (state != null) {
      state.seekToBeginning(seekToRequest);
    }
  }

  public void seekToEnd(String group, String instance, ConsumerSeekToRequest seekToRequest) {
    log.debug("seeking to end " + instance + " in group " + group);
    KafkaConsumerState state = getConsumerInstance(group, instance);
    if (state != null) {
      state.seekToEnd(seekToRequest);
    }
  }

  public void seekToOffset(
      String group,
      String instance,
      ConsumerSeekToOffsetRequest seekToOffsetRequest
  ) {
    log.debug("seeking to offset " + instance + " in group " + group);
    KafkaConsumerState state = getConsumerInstance(group, instance);
    if (state != null) {
      state.seekToOffset(seekToOffsetRequest);
    }
  }

  public void assign(String group, String instance, ConsumerAssignmentRequest assignmentRequest) {
    log.debug("seeking to end " + instance + " in group " + group);
    KafkaConsumerState state = getConsumerInstance(group, instance);
    if (state != null) {
      state.assign(assignmentRequest);
    }
  }

  public ConsumerAssignmentResponse assignment(String group, String instance) {
    log.debug("getting assignment for  " + instance + " in group " + group);
    ConsumerAssignmentResponse response = new ConsumerAssignmentResponse();
    response.partitions = new Vector<io.confluent.kafkarest.entities.TopicPartition>();
    KafkaConsumerState state = getConsumerInstance(group, instance);
    if (state != null) {
      java.util.Set<TopicPartition> topicPartitions = state.assignment();
      for (TopicPartition t : topicPartitions) {
        response.partitions.add(
            new io.confluent.kafkarest.entities.TopicPartition(t.topic(), t.partition())
        );
      }
    }
    return response;
  }


  public void shutdown() {
    log.debug("Shutting down consumers");
    executor.shutdown();
    // Expiration thread needs to be able to acquire a lock on the KafkaConsumerManager to make sure
    // the shutdown will be able to complete.
    log.trace("Shutting down consumer expiration thread");
    expirationThread.shutdown();
    readTaskSchedulerThread.shutdown();
    synchronized (this) {
      for (Map.Entry<ConsumerInstanceId, KafkaConsumerState> entry : consumers.entrySet()) {
        entry.getValue().close();
      }
      consumers.clear();
      consumersByExpiration.clear();
    }
  }

  /**
   * Gets the specified consumer instance or throws a not found exception. Also removes the
   * consumer's expiration timeout so it is not cleaned up mid-operation.
   */
  private synchronized KafkaConsumerState getConsumerInstance(
      String group,
      String instance,
      boolean remove
  ) {
    ConsumerInstanceId id = new ConsumerInstanceId(group, instance);
    final KafkaConsumerState state = remove ? consumers.remove(id) : consumers.get(id);
    if (state == null) {
      throw Errors.consumerInstanceNotFoundException();
    }
    // Clear from the timeout queue immediately so it isn't removed during the read operation,
    // but don't update the timeout until we finish the read since that can significantly affect
    // the timeout.
    consumersByExpiration.remove(state);
    return state;
  }

  private KafkaConsumerState getConsumerInstance(String group, String instance) {
    return getConsumerInstance(group, instance, false);
  }

  private synchronized void updateExpiration(KafkaConsumerState state) {
    state.updateExpiration();
    consumersByExpiration.add(state);
    this.notifyAll();
  }


  public interface KafkaConsumerFactory {

    Consumer createConsumer(Properties props);
  }

  private static class ReadTaskState {
    final KafkaConsumerReadTask task;
    final KafkaConsumerState consumerState;
    final ConsumerReadCallback callback;

    public ReadTaskState(KafkaConsumerReadTask task,
                         KafkaConsumerState state,
                         ConsumerReadCallback callback) {

      this.task = task;
      this.consumerState = state;
      this.callback = callback;
    }
  }

  private class ReadTaskSchedulerThread extends Thread {
    final AtomicBoolean isRunning = new AtomicBoolean(true);
    final CountDownLatch shutdownLatch = new CountDownLatch(1);

    ReadTaskSchedulerThread() {
      super("Read Task Scheduler Thread");
      setDaemon(true);
    }

    @Override
    public void run() {
      try {
        while (isRunning.get()) {
          RunnableReadTask readTask = delayedReadTasks.poll(500, TimeUnit.MILLISECONDS);
          if (readTask != null) {
            executor.submit(readTask);
          }
        }
      } catch (InterruptedException e) {
        // Interrupted by other thread, do nothing to allow this thread to exit
      } finally {
        shutdownLatch.countDown();
      }
    }

    public void shutdown() {
      try {
        isRunning.set(false);
        this.interrupt();
        shutdownLatch.await();
      } catch (InterruptedException e) {
        throw new RuntimeException("Interrupted when shutting down read task scheduler thread.");
      }
    }
  }

  private class ExpirationThread extends Thread {

    AtomicBoolean isRunning = new AtomicBoolean(true);
    CountDownLatch shutdownLatch = new CountDownLatch(1);

    public ExpirationThread() {
      super("Consumer Expiration Thread");
      setDaemon(true);
    }

    @Override
    public void run() {
      synchronized (KafkaConsumerManager.this) {
        try {
          while (isRunning.get()) {
            long now = time.milliseconds();
            while (!consumersByExpiration.isEmpty() && consumersByExpiration.peek().expired(now)) {
              final KafkaConsumerState state = consumersByExpiration.remove();
              consumers.remove(state.getId());
              executor.submit(new Runnable() {
                @Override
                public void run() {
                  state.close();
                }

                @Override
                public String toString() {
                  return String.format("Consumer Close Runnable consumer id: %s", state.getId());
                }
              });
            }
            long timeout =
                consumersByExpiration.isEmpty()
                ? Long.MAX_VALUE
                : consumersByExpiration.peek().untilExpiration(now);
            KafkaConsumerManager.this.wait(timeout);
          }
        } catch (InterruptedException e) {
          // Interrupted by other thread, do nothing to allow this thread to exit
        }
      }
      shutdownLatch.countDown();
    }

    public void shutdown() {
      try {
        isRunning.set(false);
        this.interrupt();
        shutdownLatch.await();
      } catch (InterruptedException e) {
        throw new RuntimeException("Interrupted when shutting down expiration thread.");
      }
    }
  }
}<|MERGE_RESOLUTION|>--- conflicted
+++ resolved
@@ -41,24 +41,14 @@
 import java.util.concurrent.SynchronousQueue;
 import java.util.concurrent.ThreadPoolExecutor;
 import java.util.concurrent.TimeUnit;
-<<<<<<< HEAD
-=======
 import java.util.concurrent.DelayQueue;
 import java.util.concurrent.Delayed;
 import java.util.concurrent.RejectedExecutionHandler;
 import java.util.concurrent.ThreadLocalRandom;
->>>>>>> 63b9ba6b
 import java.util.concurrent.atomic.AtomicBoolean;
 
 import javax.ws.rs.core.Response;
 
-<<<<<<< HEAD
-import io.confluent.kafkarest.ConsumerInstanceId;
-import io.confluent.kafkarest.Errors;
-import io.confluent.kafkarest.KafkaRestConfig;
-import io.confluent.kafkarest.Time;
-=======
->>>>>>> 63b9ba6b
 import io.confluent.kafkarest.entities.ConsumerAssignmentRequest;
 import io.confluent.kafkarest.entities.ConsumerAssignmentResponse;
 import io.confluent.kafkarest.entities.ConsumerCommittedRequest;
@@ -121,12 +111,6 @@
     // Cached thread pool
     int maxThreadCount = config.getInt(CONSUMER_MAX_THREADS_CONFIG) < 0 ? Integer.MAX_VALUE
             : config.getInt(CONSUMER_MAX_THREADS_CONFIG);
-<<<<<<< HEAD
-    this.executor = new ThreadPoolExecutor(0, maxThreadCount,
-            60L, TimeUnit.SECONDS,
-            new SynchronousQueue<>());
-=======
-
     this.executor = new ThreadPoolExecutor(0, maxThreadCount,
             60L, TimeUnit.SECONDS,
             new SynchronousQueue<Runnable>(),
@@ -147,7 +131,6 @@
             }
           }
     );
->>>>>>> 63b9ba6b
     this.consumerFactory = null;
     this.expirationThread = new ExpirationThread();
     this.readTaskSchedulerThread = new ReadTaskSchedulerThread();
@@ -321,37 +304,6 @@
       return;
     }
 
-<<<<<<< HEAD
-    return executor.submit(() -> {
-      try {
-        KafkaConsumerReadTask task = new KafkaConsumerReadTask<KafkaKeyT, KafkaValueT,
-                ClientKeyT, ClientValueT>(
-            state,
-            timeout,
-            maxBytes,
-            config,
-            (records, e) -> {
-              updateExpiration(state);
-              if (e != null) {
-                // Ensure caught exceptions are converted to RestExceptions so the user gets a
-                // nice error message. Currently we don't define any more specific errors because
-                // the old consumer interface doesn't classify the errors well like the new
-                // consumer does. When the new consumer is available we may be able to update this
-                // to provide better feedback to the user.
-                Exception responseException = e;
-                if (!(e instanceof RestException)) {
-                  responseException = Errors.kafkaErrorException(e);
-                }
-                callback.onCompletion(null, responseException);
-              } else {
-                callback.onCompletion(records, null);
-              }
-            }
-        );
-        task.doFullRead();
-      } catch (Exception e) {
-        log.error("Failed to read records consumer " + state.getId().toString(), e);
-=======
     final KafkaConsumerReadTask task = new KafkaConsumerReadTask<KafkaKeyT, KafkaValueT,
           ClientKeyT, ClientValueT>(
           state,
@@ -422,16 +374,10 @@
       } catch (Exception e) {
         log.error("Failed to read records from consumer {} while executing read task ({}). {}",
                   taskState.consumerState.getId().toString(), taskState.task, e);
->>>>>>> 63b9ba6b
         Exception responseException = e;
         if (!(e instanceof RestException)) {
           responseException = Errors.kafkaErrorException(e);
         }
-<<<<<<< HEAD
-        callback.onCompletion(null, responseException);
-      }
-    });
-=======
         taskState.callback.onCompletion(null, (RestException) responseException);
       }
     }
@@ -452,7 +398,6 @@
 
       return Long.compare(delay, otherObjDelay);
     }
->>>>>>> 63b9ba6b
   }
 
   public interface CommitCallback {
