--- conflicted
+++ resolved
@@ -305,38 +305,12 @@
       return;
     }
 
-<<<<<<< HEAD
-    int workerId = nextWorker.getAndIncrement() % workers.size();
-    KafkaConsumerWorker worker = workers.get(workerId);
-    return worker.readRecords(
-        state, timeout, maxBytes,
-        new ConsumerWorkerReadCallback<ClientKeyT, ClientValueT>() {
-          @Override
-          public void onCompletion(
-              List<? extends ConsumerRecord<ClientKeyT, ClientValueT>> records, Exception e
-          ) {
-            updateExpiration(state);
-            if (e != null) {
-              // Ensure caught exceptions are converted to RestExceptions so the user gets a
-              // nice error message. Currently we don't define any more specific errors because
-              // the old consumer interface doesn't classify the errors well like the new
-              // consumer does. When the new consumer is available we may be able to update this
-              // to provide better feedback to the user.
-              Exception responseException = e;
-              if (!(e instanceof RestException)) {
-                responseException = Errors.kafkaErrorException(e);
-              }
-            }
-          }
-        }
-=======
     final KafkaConsumerReadTask task = new KafkaConsumerReadTask<KafkaKeyT, KafkaValueT,
           ClientKeyT, ClientValueT>(
           state,
           timeout,
           maxBytes,
           callback
->>>>>>> 04ed8f35
     );
     executor.submit(new RunnableReadTask(new ReadTaskState(task, state, callback)));
   }
