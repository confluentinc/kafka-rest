/*
 * Copyright 2018 Confluent Inc.
 *
 * Licensed under the Confluent Community License (the "License"); you may not use
 * this file except in compliance with the License.  You may obtain a copy of the
 * License at
 *
 * http://www.confluent.io/confluent-community-license
 *
 * Unless required by applicable law or agreed to in writing, software
 * distributed under the License is distributed on an "AS IS" BASIS, WITHOUT
 * WARRANTIES OF ANY KIND, either express or implied.  See the License for the
 * specific language governing permissions and limitations under the License.
 */

package io.confluent.kafkarest.v2;

import static java.util.Collections.singletonList;
import static java.util.Collections.singletonMap;

import io.confluent.kafkarest.ConsumerInstanceId;
import io.confluent.kafkarest.ConsumerRecordAndSize;
import io.confluent.kafkarest.KafkaRestConfig;
import io.confluent.kafkarest.entities.v2.ConsumerAssignmentRequest;
import io.confluent.kafkarest.entities.v2.ConsumerCommittedRequest;
import io.confluent.kafkarest.entities.v2.ConsumerCommittedResponse;
import io.confluent.kafkarest.entities.v2.ConsumerOffsetCommitRequest;
import io.confluent.kafkarest.entities.v2.ConsumerSeekRequest;
import io.confluent.kafkarest.entities.v2.ConsumerSeekToRequest;
import io.confluent.kafkarest.entities.v2.ConsumerSubscriptionRecord;
import io.confluent.kafkarest.entities.TopicPartitionOffset;
import io.confluent.kafkarest.entities.v2.TopicPartitionOffsetMetadata;
import java.time.Instant;
import java.util.ArrayDeque;
import java.util.Collection;
import java.util.HashMap;
import java.util.List;
import java.util.Map;
import java.util.Objects;
import java.util.Optional;
import java.util.Queue;
import java.util.Set;
import java.util.Vector;
import java.util.regex.Pattern;
import java.util.stream.Collectors;
import javax.ws.rs.InternalServerErrorException;
import org.apache.kafka.clients.consumer.Consumer;
import org.apache.kafka.clients.consumer.ConsumerRebalanceListener;
import org.apache.kafka.clients.consumer.ConsumerRecord;
import org.apache.kafka.clients.consumer.ConsumerRecords;
import org.apache.kafka.clients.consumer.OffsetAndMetadata;
import org.apache.kafka.clients.consumer.OffsetAndTimestamp;
import org.apache.kafka.common.TopicPartition;

/**
 * Tracks all the state for a consumer. This class is abstract in order to support multiple
 * serialization formats. Implementations must provide decoders and a method to convert
 * {@code KafkaMessageAndMetadata<K,V>} values to ConsumerRecords that can be returned to the client
 * (including translation if the decoded Kafka consumer type and ConsumerRecord types differ).
 */
public abstract class KafkaConsumerState<KafkaKeyT, KafkaValueT, ClientKeyT, ClientValueT> {

  private KafkaRestConfig config;
  private ConsumerInstanceId instanceId;
  private Consumer<KafkaKeyT, KafkaValueT> consumer;

  private final Queue<ConsumerRecord<KafkaKeyT, KafkaValueT>> consumerRecords = new ArrayDeque<>();

  volatile long expiration;

  KafkaConsumerState(
      KafkaRestConfig config,
      ConsumerInstanceId instanceId,
      Consumer<KafkaKeyT, KafkaValueT> consumer
  ) {
    this.config = config;
    this.instanceId = instanceId;
    this.consumer = consumer;
    this.expiration = config.getTime().milliseconds()
                      + config.getInt(KafkaRestConfig.CONSUMER_INSTANCE_TIMEOUT_MS_CONFIG);
  }

  public ConsumerInstanceId getId() {
    return instanceId;
  }

  /**
   * Converts a MessageAndMetadata using the Kafka decoder types into a ConsumerRecord using the
   * client's requested types. While doing so, computes the approximate size of the message in
   * bytes, which is used to track the approximate total payload size for consumer read responses to
   * determine when to trigger the response.
   */
  public abstract ConsumerRecordAndSize<ClientKeyT, ClientValueT> createConsumerRecord(
      ConsumerRecord<KafkaKeyT, KafkaValueT> msg
  );

  /**
   * Commit the given list of offsets
   */
  public synchronized List<TopicPartitionOffset> commitOffsets(
      String async,
      ConsumerOffsetCommitRequest offsetCommitRequest
  ) {
    // If no offsets are given, then commit all the records read so far
    if (offsetCommitRequest == null) {
      if (async == null) {
        consumer.commitSync();
      } else {
        consumer.commitAsync();
      }
    } else {
      Map<TopicPartition, OffsetAndMetadata> offsetMap =
          new HashMap<TopicPartition, OffsetAndMetadata>();

      //commit each given offset
      for (TopicPartitionOffsetMetadata t : offsetCommitRequest.getOffsets()) {
        if (t.getMetadata() == null) {
          offsetMap.put(
              new TopicPartition(t.getTopic(), t.getPartition()),
              new OffsetAndMetadata(t.getOffset() + 1)
          );
        } else {
          offsetMap.put(
              new TopicPartition(t.getTopic(), t.getPartition()),
              new OffsetAndMetadata(t.getOffset() + 1, t.getMetadata())
          );
        }

      }
      consumer.commitSync(offsetMap);
    }
    List<TopicPartitionOffset> result = new Vector<TopicPartitionOffset>();
    return result;
  }

  /**
   * Seek to the first offset for each of the given partitions.
   */
  public synchronized void seekToBeginning(ConsumerSeekToRequest seekToRequest) {
    if (seekToRequest != null) {
      Vector<TopicPartition> topicPartitions = new Vector<TopicPartition>();

      for (io.confluent.kafkarest.entities.v2.TopicPartition t : seekToRequest.getPartitions()) {
        topicPartitions.add(new TopicPartition(t.getTopic(), t.getPartition()));
      }
      consumer.seekToBeginning(topicPartitions);
    }
  }

  /**
   * Seek to the last offset for each of the given partitions.
   */
  public synchronized void seekToEnd(ConsumerSeekToRequest seekToRequest) {
    if (seekToRequest != null) {
      Vector<TopicPartition> topicPartitions = new Vector<TopicPartition>();

      for (io.confluent.kafkarest.entities.v2.TopicPartition t : seekToRequest.getPartitions()) {
        topicPartitions.add(new TopicPartition(t.getTopic(), t.getPartition()));
      }
      consumer.seekToEnd(topicPartitions);
    }
  }

  /**
   * Overrides the fetch offsets that the consumer will use on the next poll(timeout).
   */
<<<<<<< HEAD
  public synchronized void seek(ConsumerSeekRequest request) {
    if (request == null) {
      return;
    }

    for (ConsumerSeekRequest.PartitionOffset partition : request.getOffsets()) {
      consumer.seek(
          new TopicPartition(partition.getTopic(), partition.getPartition()),
          new OffsetAndMetadata(partition.getOffset(), partition.getMetadata().orElse("")));
    }

    Map<TopicPartition, Optional<String>> metadata =
        request.getTimestamps().stream()
            .collect(
                Collectors.toMap(
                    partition ->
                        new TopicPartition(partition.getTopic(), partition.getPartition()),
                    ConsumerSeekRequest.PartitionTimestamp::getMetadata));

    Map<TopicPartition, OffsetAndTimestamp> offsets =
        consumer.offsetsForTimes(
            request.getTimestamps().stream()
                .collect(
                    Collectors.toMap(
                        partition ->
                            new TopicPartition(partition.getTopic(), partition.getPartition()),
                        partition -> partition.getTimestamp().toEpochMilli())));

    for (Map.Entry<TopicPartition, OffsetAndTimestamp> offset : offsets.entrySet()) {
      consumer.seek(
          offset.getKey(),
          new OffsetAndMetadata(
              offset.getValue().offset(), metadata.get(offset.getKey()).orElse("")));
=======
  public synchronized void seekToOffset(ConsumerSeekToOffsetRequest seekToOffsetRequest) {
    if (seekToOffsetRequest != null) {
      for (TopicPartitionOffsetMetadata t : seekToOffsetRequest.getOffsets()) {
        TopicPartition topicPartition = new TopicPartition(t.getTopic(), t.getPartition());
        consumer.seek(topicPartition, t.getOffset());
      }
>>>>>>> 829b2c37
    }
  }

  /**
   * Manually assign a list of partitions to this consumer.
   */
  public synchronized void assign(ConsumerAssignmentRequest assignmentRequest) {
    if (assignmentRequest != null) {
      Vector<TopicPartition> topicPartitions = new Vector<TopicPartition>();

      for (io.confluent.kafkarest.entities.v2.TopicPartition t
          : assignmentRequest.getPartitions()) {
        topicPartitions.add(new TopicPartition(t.getTopic(), t.getPartition()));
      }
      consumer.assign(topicPartitions);
    }
  }

  /**
   * Close the consumer,
   */
  public synchronized void close() {
    if (consumer != null) {
      consumer.close();
    }
    // Marks this state entry as no longer valid because the consumer group is being destroyed.
    consumer = null;
  }

  /**
   * Subscribe to the given list of topics to get dynamically assigned partitions.
   */
  public synchronized void subscribe(ConsumerSubscriptionRecord subscription) {
    if (subscription == null) {
      return;
    }

    if (consumer != null) {
      if (subscription.getTopics() != null) {
        consumer.subscribe(subscription.getTopics());
      } else if (subscription.getTopicPattern() != null) {
        Pattern topicPattern = Pattern.compile(subscription.getTopicPattern());
        NoOpOnRebalance noOpOnRebalance = new NoOpOnRebalance();
        consumer.subscribe(topicPattern, noOpOnRebalance);
      }
    }
  }

  /**
   * Unsubscribe from topics currently subscribed with subscribe(Collection).
   */
  public synchronized void unsubscribe() {
    if (consumer != null) {
      consumer.unsubscribe();
    }
  }

  /**
   * Get the current list of topics subscribed.
   */
  public synchronized Set<String> subscription() {
    Set<String> currSubscription = null;
    if (consumer != null) {
      currSubscription = consumer.subscription();
    }
    return currSubscription;
  }

  /**
   * Get the set of partitions currently assigned to this consumer.
   */
  public synchronized Set<TopicPartition> assignment() {
    Set<TopicPartition> currAssignment = null;
    if (consumer != null) {
      currAssignment = consumer.assignment();
    }
    return currAssignment;
  }

  /**
   * Get the last committed offset for the given partition (whether the commit happened by
   * this process or another).
   */
  public synchronized ConsumerCommittedResponse committed(ConsumerCommittedRequest request) {
    Vector<TopicPartitionOffsetMetadata> offsets = new Vector<>();
    if (consumer != null) {
      for (io.confluent.kafkarest.entities.v2.TopicPartition t : request.getPartitions()) {
        TopicPartition partition = new TopicPartition(t.getTopic(), t.getPartition());
        OffsetAndMetadata offsetMetadata = consumer.committed(partition);
        if (offsetMetadata != null) {
          offsets.add(
              new TopicPartitionOffsetMetadata(
                  partition.topic(),
                  partition.partition(),
                  offsetMetadata.offset(),
                  offsetMetadata.metadata()
              )
          );
        }
      }
    }
    return new ConsumerCommittedResponse(offsets);
  }

  /**
   * Returns the beginning offset of the {@code topic} {@code partition}.
   */
  synchronized long getBeginningOffset(String topic, int partition) {
    if (consumer == null) {
      throw new IllegalStateException("KafkaConsumerState has been closed.");
    }

    Map<TopicPartition, Long> response =
        consumer.beginningOffsets(singletonList(new TopicPartition(topic, partition)));

    if (response.size() != 1) {
      throw new InternalServerErrorException(
          String.format("Expected one offset, but got %d instead.", response.size()));
    }

    return response.values().stream().findAny().get();
  }

  /**
   * Returns the end offset of the {@code topic} {@code partition}.
   */
  synchronized long getEndOffset(String topic, int partition) {
    if (consumer == null) {
      throw new IllegalStateException("KafkaConsumerState has been closed.");
    }

    Map<TopicPartition, Long> response =
        consumer.endOffsets(singletonList(new TopicPartition(topic, partition)));

    if (response.size() != 1) {
      throw new InternalServerErrorException(
          String.format("Expected one offset, but got %d instead.", response.size()));
    }

    return response.values().stream().findAny().get();
  }

  /**
   * Returns the earliest offset whose timestamp is greater than or equal to the given {@code
   * timestamp} in the {@code topic} {@code partition}, or empty if such offset does not exist.
   */
  synchronized Optional<Long> getOffsetForTime(String topic, int partition, Instant timestamp) {
    if (consumer == null) {
      throw new IllegalStateException("KafkaConsumerState has been closed.");
    }

    Map<TopicPartition, OffsetAndTimestamp> response =
        consumer.offsetsForTimes(
            singletonMap(new TopicPartition(topic, partition), timestamp.toEpochMilli()));

    if (response.size() != 1) {
      throw new InternalServerErrorException(
          String.format("Expected one offset, but got %d instead.", response.size()));
    }

    return response.values().stream()
        .filter(Objects::nonNull)
        .findAny()
        .map(OffsetAndTimestamp::offset);
  }

  public synchronized boolean expired(long nowMs) {
    return expiration <= nowMs;
  }

  public synchronized void updateExpiration() {
    this.expiration = config.getTime().milliseconds()
                      + config.getInt(KafkaRestConfig.CONSUMER_INSTANCE_TIMEOUT_MS_CONFIG);
  }

  public synchronized KafkaRestConfig getConfig() {
    return config;
  }

  public synchronized void setConfig(KafkaRestConfig config) {
    this.config = config;
  }

  synchronized ConsumerRecord<KafkaKeyT, KafkaValueT> peek() {
    return consumerRecords.peek();
  }

  synchronized boolean hasNext() {
    if (hasNextCached()) {
      return true;
    }
    // If none are available, try checking for any records already fetched by the consumer.
    getOrCreateConsumerRecords();

    return hasNextCached();
  }

  synchronized boolean hasNextCached() {
    return !consumerRecords.isEmpty();
  }

  synchronized ConsumerRecord<KafkaKeyT, KafkaValueT> next() {
    return consumerRecords.poll();
  }

  /**
   * Initiate poll(0) request to retrieve consumer records that are available immediately, or return
   * the existing
   * consumer records if the records have not been fully consumed by client yet. Must be
   * invoked with the lock held, i.e. after startRead().
   */
  private synchronized void getOrCreateConsumerRecords() {
    ConsumerRecords<KafkaKeyT, KafkaValueT> polledRecords = consumer.poll(0);
    //drain the iterator and buffer to list
    for (ConsumerRecord<KafkaKeyT, KafkaValueT> consumerRecord : polledRecords) {
      consumerRecords.add(consumerRecord);
    }
  }

  private class NoOpOnRebalance implements ConsumerRebalanceListener {

    public NoOpOnRebalance() {
    }

    public void onPartitionsRevoked(Collection<TopicPartition> partitions) {
    }

    public void onPartitionsAssigned(Collection<TopicPartition> partitions) {
    }
  }
}
<|MERGE_RESOLUTION|>--- conflicted
+++ resolved
@@ -164,7 +164,6 @@
   /**
    * Overrides the fetch offsets that the consumer will use on the next poll(timeout).
    */
-<<<<<<< HEAD
   public synchronized void seek(ConsumerSeekRequest request) {
     if (request == null) {
       return;
@@ -198,14 +197,6 @@
           offset.getKey(),
           new OffsetAndMetadata(
               offset.getValue().offset(), metadata.get(offset.getKey()).orElse("")));
-=======
-  public synchronized void seekToOffset(ConsumerSeekToOffsetRequest seekToOffsetRequest) {
-    if (seekToOffsetRequest != null) {
-      for (TopicPartitionOffsetMetadata t : seekToOffsetRequest.getOffsets()) {
-        TopicPartition topicPartition = new TopicPartition(t.getTopic(), t.getPartition());
-        consumer.seek(topicPartition, t.getOffset());
-      }
->>>>>>> 829b2c37
     }
   }
 
