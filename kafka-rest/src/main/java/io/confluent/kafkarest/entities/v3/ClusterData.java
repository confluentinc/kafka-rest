--- conflicted
+++ resolved
@@ -74,14 +74,10 @@
       @JsonProperty("acls") Relationship acls,
       @JsonProperty("brokers") Relationship brokers,
       @JsonProperty("broker_configs") Relationship brokerConfigs,
-<<<<<<< HEAD
-      @JsonProperty("topic_configs") Relationship topicConfigs,
-      @JsonProperty("reassignment") Relationship reassignment
-=======
+      @JsonProperty("reassignment") Relationship reassignment,
       @JsonProperty("consumer_groups") Relationship consumerGroups,
       @JsonProperty("topics") Relationship topics,
       @JsonProperty("topic_configs") Relationship topicConfigs
->>>>>>> 1629359a
   ) {
     return builder()
         .setKind(kind)
