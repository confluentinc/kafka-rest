--- conflicted
+++ resolved
@@ -44,11 +44,8 @@
     configurable.register(SearchReplicasByBrokerAction.class);
     configurable.register(TopicConfigsResource.class);
     configurable.register(TopicsResource.class);
-<<<<<<< HEAD
+    configurable.register(ListAllTopicsConfigsAction.class);
     configurable.register(DefaultTopicConfigsResource.class);
-=======
-    configurable.register(ListAllTopicsConfigsAction.class);
->>>>>>> 3c123e75
     return true;
   }
 }