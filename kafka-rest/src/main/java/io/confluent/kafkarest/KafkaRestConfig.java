--- conflicted
+++ resolved
@@ -53,13 +53,7 @@
 import org.slf4j.Logger;
 import org.slf4j.LoggerFactory;
 
-<<<<<<< HEAD
-/** Settings for the REST proxy server. */
-=======
-/**
- * Settings for the Kafka REST server.
- */
->>>>>>> 8ef98ccc
+/** Settings for the Kafka REST server. */
 public class KafkaRestConfig extends RestConfig {
 
   private static final Logger log = LoggerFactory.getLogger(KafkaRestConfig.class);
@@ -911,26 +905,16 @@
     }
 
     private ConfigsBuilder addConfigs(String prefix, boolean strip) {
-<<<<<<< HEAD
+      Map<String, Object> filtered = originalsWithPrefix(prefix, strip);
+      if (!mask.isEmpty()) {
+        filtered = Maps.filterKeys(filtered, mask::contains);
+      }
       Map<String, ConfigValue> toAdd =
-          Maps.filterKeys(originalsWithPrefix(prefix, strip), mask::contains).entrySet().stream()
+          filtered.entrySet().stream()
               .collect(
                   Collectors.toMap(
                       Entry::getKey,
                       entry -> ConfigValue.create(prefix + entry.getKey(), entry.getValue())));
-=======
-      Map<String, Object> filtered = originalsWithPrefix(prefix, strip);
-      if (!mask.isEmpty()) {
-        filtered = Maps.filterKeys(filtered, mask::contains);
-      }
-      Map<String, ConfigValue> toAdd = filtered
-          .entrySet()
-          .stream()
-          .collect(
-              Collectors.toMap(
-                  Entry::getKey,
-                  entry -> ConfigValue.create(prefix + entry.getKey(), entry.getValue())));
->>>>>>> 8ef98ccc
       addConfigs(toAdd);
       return this;
     }
