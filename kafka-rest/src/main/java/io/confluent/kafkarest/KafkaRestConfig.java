--- conflicted
+++ resolved
@@ -919,7 +919,6 @@
             Importance.LOW,
             STREAMING_CONNECTION_MAX_DURATION_GRACE_PERIOD_MS_DOC)
         .define(
-<<<<<<< HEAD
             STREAMING_RESPONSE_QUEUE_THROTTLE_DEPTH,
             Type.INT,
             STREAMING_RESPONSE_QUEUE_THROTTLE_DEPTH_DEFAULT,
@@ -930,14 +929,13 @@
             Type.INT,
             STREAMING_RESPONSE_QUEUE_DISCONNECT_DEPTH_DEFAULT,
             Importance.LOW,
-            STREAMING_RESPONSE_QUEUE_DISCONNECT_DEPTH_DOC);
-=======
+            STREAMING_RESPONSE_QUEUE_DISCONNECT_DEPTH_DOC)
+        .define(
             USE_CUSTOM_REQUEST_LOGGING_CONFIG,
             Type.BOOLEAN,
             USE_CUSTOM_REQUEST_LOGGING_DEFAULT,
             Importance.LOW,
             USE_CUSTOM_REQUEST_LOGGING_DOC);
->>>>>>> 3ca2612a
   }
 
   private static Properties getPropsFromFile(String propsFile) throws RestConfigException {
