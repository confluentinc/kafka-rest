--- conflicted
+++ resolved
@@ -286,11 +286,7 @@
     properties.put("producer.acks", 1);
     // this is one of specific avro configs, added by stripping "producer." prefix
     properties.put("producer.avro.use.logical.type.converters", true);
-<<<<<<< HEAD
-    KafkaRestConfig config = new KafkaRestConfig(properties);
-=======
-    KafkaRestConfig config = new KafkaRestConfig(properties, doLog);
->>>>>>> d0798250
+    KafkaRestConfig config = new KafkaRestConfig(properties, doLog);
 
     assertEquals(
         ImmutableMap.of(
