/*
 * Copyright 2018 Confluent Inc.
 *
 * Licensed under the Confluent Community License (the "License"); you may not use
 * this file except in compliance with the License.  You may obtain a copy of the
 * License at
 *
 * http://www.confluent.io/confluent-community-license
 *
 * Unless required by applicable law or agreed to in writing, software
 * distributed under the License is distributed on an "AS IS" BASIS, WITHOUT
 * WARRANTIES OF ANY KIND, either express or implied.  See the License for the
 * specific language governing permissions and limitations under the License.
 */
package io.confluent.kafkarest.v2;

import static java.util.Collections.singletonMap;
import static org.junit.Assert.assertEquals;
import static org.junit.Assert.assertFalse;
import static org.junit.Assert.assertNotNull;
import static org.junit.Assert.assertNull;
import static org.junit.Assert.assertTrue;
import static org.junit.Assert.fail;

import com.google.protobuf.ByteString;
import io.confluent.kafkarest.ConsumerReadCallback;
import io.confluent.kafkarest.KafkaRestConfig;
import io.confluent.kafkarest.entities.ConsumerInstanceConfig;
import io.confluent.kafkarest.entities.ConsumerRecord;
import io.confluent.kafkarest.entities.EmbeddedFormat;
import io.confluent.kafkarest.entities.TopicPartitionOffset;
import io.confluent.kafkarest.entities.v2.ConsumerOffsetCommitRequest;
import io.confluent.kafkarest.entities.v2.ConsumerSubscriptionRecord;

import java.time.Duration;
import java.time.Instant;
import java.util.Arrays;
import java.util.Collections;
import java.util.List;
import java.util.Properties;
import java.util.concurrent.CopyOnWriteArrayList;
import java.util.concurrent.CountDownLatch;
import java.util.concurrent.ExecutionException;
import java.util.concurrent.TimeUnit;
import org.apache.kafka.clients.consumer.ConsumerConfig;
import org.apache.kafka.clients.consumer.OffsetResetStrategy;
import org.apache.kafka.common.TopicPartition;
import org.easymock.Capture;
import org.easymock.EasyMock;
import org.easymock.EasyMockRunner;
import org.easymock.Mock;
import org.junit.After;
import org.junit.Before;
import org.junit.Ignore;
import org.junit.Test;
<<<<<<< HEAD

=======
>>>>>>> 24130191
import org.junit.runner.RunWith;

/**
 * Tests basic create/read/commit/delete functionality of ConsumerManager. This only exercises the
 * functionality for binary data because it uses a mock consumer that only works with byte[] data.
 */
@RunWith(EasyMockRunner.class)
public class KafkaConsumerManagerTest {

  private static final String TOPIC = "topic";
  private static final int PARTITION = 1;
  private static final long BEGINNING_OFFSET = 10L;
  private static final long END_OFFSET = 20L;
  private static final long OFFSET_AT_TIME = 30L;
  private static final Instant OFFSET_TIMESTAMP = Instant.ofEpochMilli(1000L);

  private KafkaRestConfig config;
  @Mock private KafkaConsumerManager.KafkaConsumerFactory consumerFactory;
  private KafkaConsumerManager consumerManager;

  private static final String groupName = "testgroup";
  private static final String topicName = "testtopic";

  // Setup holding vars for results from callback
  private boolean sawCallback = false;
  private static Exception actualException = null;
  private static List<ConsumerRecord<ByteString, ByteString>> actualRecords = null;
  private static List<TopicPartitionOffset> actualOffsets = null;

  private Capture<Properties> capturedConsumerConfig;

  private MockConsumer<byte[], byte[]> consumer;

  @Before
  public void setUp() {
    setUpConsumer(setUpProperties());
  }

  private void setUpConsumer(Properties properties) {
    config = new KafkaRestConfig(properties);
    consumerManager = new KafkaConsumerManager(config, consumerFactory);
    consumer = new MockConsumer<>(OffsetResetStrategy.EARLIEST, groupName);
  }

  private Properties setUpProperties() {
    return setUpProperties(null);
  }

  private Properties setUpProperties(Properties props) {
    if (props == null) {
      props = new Properties();
    }
    props.setProperty(KafkaRestConfig.BOOTSTRAP_SERVERS_CONFIG, "PLAINTEXT://hostname:9092");
    props.setProperty(KafkaRestConfig.CONSUMER_REQUEST_MAX_BYTES_CONFIG, "1024");
    props.setProperty(KafkaRestConfig.CONSUMER_MAX_THREADS_CONFIG, "1");
    // This setting supports the testConsumerOverrides test. It is otherwise benign and should
    // not affect other tests.
    props.setProperty("consumer." + ConsumerConfig.EXCLUDE_INTERNAL_TOPICS_CONFIG, "false");

    return props;
  }

  @After
  public void tearDown() {
    consumerManager.shutdown();
  }

  private void expectCreate(MockConsumer consumer) {
    capturedConsumerConfig = Capture.newInstance();
    Properties props = EasyMock.capture(capturedConsumerConfig);
    EasyMock.expect(consumerFactory.createConsumer(props)).andStubReturn(consumer);
    EasyMock.replay(consumerFactory);
  }

  @Test
  public void getBeginningOffset_returnsBeginningOffset() {
    expectCreate(consumer);

    consumer.updateBeginningOffsets(
        singletonMap(new TopicPartition(TOPIC, PARTITION), BEGINNING_OFFSET));

    assertEquals(BEGINNING_OFFSET, consumerManager.getBeginningOffset(TOPIC, PARTITION));
  }

  @Test
  public void getEndOffset_returnsEndOffset() {
    expectCreate(consumer);

    consumer.updateEndOffsets(singletonMap(new TopicPartition(TOPIC, PARTITION), END_OFFSET));

    assertEquals(END_OFFSET, consumerManager.getEndOffset(TOPIC, PARTITION));
  }

  @Test
  public void getOffsetForTime_returnsOffset() {
    expectCreate(consumer);

    consumer.updateOffsetForTime(TOPIC, PARTITION, OFFSET_AT_TIME, OFFSET_TIMESTAMP);

    assertEquals(
        (Long) OFFSET_AT_TIME,
        consumerManager.getOffsetForTime(TOPIC, PARTITION, OFFSET_TIMESTAMP).get());
  }

  @Test
  public void testConsumerOverrides() {
    final Capture<Properties> consumerConfig = Capture.newInstance();
    EasyMock.expect(consumerFactory.createConsumer(EasyMock.capture(consumerConfig)))
        .andReturn(consumer);

    EasyMock.replay(consumerFactory);

    consumerManager.createConsumer(groupName, ConsumerInstanceConfig.create(EmbeddedFormat.BINARY));
    // The exclude.internal.topics setting is overridden via the constructor when the
    // ConsumerManager is created, and we can make sure it gets set properly here.
    assertEquals(
        "false", consumerConfig.getValue().get(ConsumerConfig.EXCLUDE_INTERNAL_TOPICS_CONFIG));

    EasyMock.verify(consumerFactory);
  }

  /** Response should return no sooner than KafkaRestConfig.CONSUMER_REQUEST_TIMEOUT_MS_CONFIG */
  @Test
  public void testConsumerRequestTimeoutms() throws Exception {
    Properties props = setUpProperties(new Properties());
    props.setProperty(KafkaRestConfig.CONSUMER_REQUEST_TIMEOUT_MS_CONFIG, "2500");
    setUpConsumer(props);

    expectCreate(consumer);
    String cid =
        consumerManager.createConsumer(
            groupName, ConsumerInstanceConfig.create(EmbeddedFormat.BINARY));
    consumerManager.subscribe(
        groupName, cid, new ConsumerSubscriptionRecord(Collections.singletonList(topicName), null));

    readFromDefault(cid);
    Thread.sleep((long) (config.getInt(KafkaRestConfig.CONSUMER_REQUEST_TIMEOUT_MS_CONFIG) * 0.5));
    assertFalse("Callback failed early", sawCallback);
    Thread.sleep((long) (config.getInt(KafkaRestConfig.CONSUMER_REQUEST_TIMEOUT_MS_CONFIG) * 0.7));
    assertTrue("Callback failed to fire", sawCallback);
    assertNull("No exception in callback", actualException);
  }

  /** Response should return no sooner than KafkaRestConfig.PROXY_FETCH_MAX_WAIT_MS_CONFIG */
  @Test
  public void testConsumerWaitMs() throws Exception {
    Properties props = setUpProperties(new Properties());
    Integer expectedRequestTimeoutms = 400;
    props.setProperty(
        KafkaRestConfig.CONSUMER_REQUEST_TIMEOUT_MS_CONFIG, expectedRequestTimeoutms.toString());
    setUpConsumer(props);

    expectCreate(consumer);
    schedulePoll();

    String cid =
        consumerManager.createConsumer(
            groupName, ConsumerInstanceConfig.create(EmbeddedFormat.BINARY));
    consumerManager.subscribe(
        groupName, cid, new ConsumerSubscriptionRecord(Collections.singletonList(topicName), null));
    consumer.rebalance(Collections.singletonList(new TopicPartition(topicName, 0)));
    consumer.updateBeginningOffsets(singletonMap(new TopicPartition(topicName, 0), 0L));

    readFromDefault(cid);
    long startTime = System.currentTimeMillis();
    while ((System.currentTimeMillis() - startTime) < expectedRequestTimeoutms) {
      assertFalse(sawCallback);
      Thread.sleep(40);
    }
    Thread.sleep((long) (expectedRequestTimeoutms * 0.5));
    assertTrue("Callback failed to fire", sawCallback);
    assertNull("No exception in callback", actualException);
  }

  /**
   * When min.bytes is not fulfilled, we should return after consumer.request.timeout.ms When
   * min.bytes is fulfilled, we should return immediately
   */
  @Test
  public void testConsumerRequestTimeoutmsAndMinBytes() throws Exception {
    Properties props = setUpProperties(new Properties());
    props.setProperty(KafkaRestConfig.CONSUMER_REQUEST_TIMEOUT_MS_CONFIG, "1303");
    props.setProperty(KafkaRestConfig.PROXY_FETCH_MIN_BYTES_CONFIG, "5");
    setUpConsumer(props);

    expectCreate(consumer);

    String cid =
        consumerManager.createConsumer(
            groupName, ConsumerInstanceConfig.create(EmbeddedFormat.BINARY));
    consumerManager.subscribe(
        groupName, cid, new ConsumerSubscriptionRecord(Collections.singletonList(topicName), null));
    consumer.rebalance(Collections.singletonList(new TopicPartition(topicName, 0)));
    consumer.updateBeginningOffsets(singletonMap(new TopicPartition(topicName, 0), 0L));

    long startTime = System.currentTimeMillis();
    readFromDefault(cid);
    int expectedRequestTimeoutms =
        config.getInt(KafkaRestConfig.CONSUMER_REQUEST_TIMEOUT_MS_CONFIG);
    while ((System.currentTimeMillis() - startTime) < expectedRequestTimeoutms) {
      assertFalse(sawCallback);
      Thread.sleep(100);
    }
    Thread.sleep(200);
    assertTrue("Callback failed to fire", sawCallback);
    assertNull("No exception in callback", actualException);
    assertTrue("Records returned not empty", actualRecords.isEmpty());

    sawCallback = false;
    final List<ConsumerRecord<ByteString, ByteString>> referenceRecords = schedulePoll();
    readFromDefault(cid);
    Thread.sleep(expectedRequestTimeoutms / 2); // should return in less time

    assertEquals("Records returned not as expected", referenceRecords, actualRecords);
    assertTrue("Callback not called", sawCallback);
    assertNull("Callback exception", actualException);
  }

  /**
   * Should return more than min bytes of records and less than max bytes. Should not poll() twice
   * after min bytes have been reached
   */
  @Test
  public void testConsumerMinAndMaxBytes() throws Exception {
    ConsumerRecord<ByteString, ByteString> sampleRecord = binaryConsumerRecord(0);
    int sampleRecordSize = sampleRecord.getKey().size() + sampleRecord.getValue().size();
    // we expect all the records from the first poll to be returned
    Properties props = setUpProperties(new Properties());
    props.setProperty(
        KafkaRestConfig.PROXY_FETCH_MIN_BYTES_CONFIG, Integer.toString(sampleRecordSize));
    props.setProperty(
        KafkaRestConfig.CONSUMER_REQUEST_MAX_BYTES_CONFIG, Integer.toString(sampleRecordSize * 10));
    setUpConsumer(props);

    final List<ConsumerRecord<ByteString, ByteString>> scheduledRecords = schedulePoll();
    final List<ConsumerRecord<ByteString, ByteString>> referenceRecords =
        Arrays.asList(scheduledRecords.get(0), scheduledRecords.get(1), scheduledRecords.get(2));
    schedulePoll(3);

    expectCreate(consumer);
    String cid =
        consumerManager.createConsumer(
            groupName, ConsumerInstanceConfig.create(EmbeddedFormat.BINARY));
    consumerManager.subscribe(
        groupName, cid, new ConsumerSubscriptionRecord(Collections.singletonList(topicName), null));
    consumer.rebalance(Collections.singletonList(new TopicPartition(topicName, 0)));
    consumer.updateBeginningOffsets(singletonMap(new TopicPartition(topicName, 0), 0L));

    readFromDefault(cid);
    Thread.sleep(
        (long)
            (Integer.parseInt(KafkaRestConfig.CONSUMER_REQUEST_TIMEOUT_MS_DEFAULT)
                * 0.5)); // should return sooner since min bytes hit

    assertTrue("Callback failed to fire", sawCallback);
    assertNull("No exception in callback", actualException);
    assertEquals("Records returned not as expected", referenceRecords, actualRecords);
  }

  @Test
  public void testConsumeMinBytesIsOverridablePerConsumer() throws Exception {
    ConsumerRecord<ByteString, ByteString> sampleRecord = binaryConsumerRecord(0);
    int sampleRecordSize = sampleRecord.getKey().size() + sampleRecord.getValue().size();
    Properties props = setUpProperties(new Properties());
    props.setProperty(
        KafkaRestConfig.PROXY_FETCH_MIN_BYTES_CONFIG, Integer.toString(sampleRecordSize * 5));
    props.setProperty(
        KafkaRestConfig.CONSUMER_REQUEST_MAX_BYTES_CONFIG, Integer.toString(sampleRecordSize * 6));
    setUpConsumer(props);

    final List<ConsumerRecord<ByteString, ByteString>> scheduledRecords = schedulePoll();
    // global settings would make the consumer call poll twice and get more than 3 records,
    // overridden settings should make him poll once since the min bytes will be reached
    final List<ConsumerRecord<ByteString, ByteString>> referenceRecords =
        Arrays.asList(scheduledRecords.get(0), scheduledRecords.get(1), scheduledRecords.get(2));
    schedulePoll(3);

    expectCreate(consumer);
    // we expect three records to be returned since the setting is overridden and poll() wont be
    // called a second time
    ConsumerInstanceConfig config =
        ConsumerInstanceConfig.create(
            /* id= */ null,
            /* name= */ null,
            EmbeddedFormat.BINARY,
            /* autoOffsetReset= */ null,
            /* autoCommitEnable= */ null,
            /* responseMinBytes= */ sampleRecordSize * 2,
            /* requestWaitMs= */ null);
    String cid = consumerManager.createConsumer(groupName, config);
    consumerManager.subscribe(
        groupName, cid, new ConsumerSubscriptionRecord(Collections.singletonList(topicName), null));
    consumer.rebalance(Collections.singletonList(new TopicPartition(topicName, 0)));
    consumer.updateBeginningOffsets(singletonMap(new TopicPartition(topicName, 0), 0L));

    readFromDefault(cid);
    Thread.sleep(
        (long)
            (Integer.parseInt(KafkaRestConfig.CONSUMER_REQUEST_TIMEOUT_MS_DEFAULT)
                * 0.5)); // should return sooner since min bytes hit

    assertTrue("Callback failed to fire", sawCallback);
    assertNull("No exception in callback", actualException);
    assertEquals("Records returned not as expected", referenceRecords, actualRecords);
  }

  @Test
  public void testConsumerNormalOps() throws InterruptedException, ExecutionException {
    final List<ConsumerRecord<ByteString, ByteString>> referenceRecords =
        bootstrapConsumer(consumer);

    sawCallback = false;
    actualException = null;
    actualRecords = null;
    readFromDefault(consumer.cid());
    Thread.sleep(
        (long) (Integer.parseInt(KafkaRestConfig.CONSUMER_REQUEST_TIMEOUT_MS_DEFAULT) * 1.10));

    assertTrue("Callback failed to fire", sawCallback);
    assertNull("No exception in callback", actualException);
    assertEquals("Records returned not as expected", referenceRecords, actualRecords);
    sawCallback = false;
    actualException = null;
    actualOffsets = null;
    ConsumerOffsetCommitRequest commitRequest = null; // Commit all offsets
    consumerManager
        .commitOffsets(
            groupName,
            consumer.cid(),
            null,
            commitRequest,
            new KafkaConsumerManager.CommitCallback() {
              @Override
              public void onCompletion(List<TopicPartitionOffset> offsets, Exception e) {
                sawCallback = true;

                actualException = e;
                actualOffsets = offsets;
              }
            })
        .get();
    assertTrue("Callback not called", sawCallback);
    assertNull("Callback exception", actualException);
    // Mock consumer doesn't handle offsets, so we just check we get some output for the
    // right partitions
    assertNotNull("Callback Offsets", actualOffsets);
    // TODO: Currently the values are not actually returned in the callback nor in the response.
    // assertEquals("Callback Offsets Size", 3, actualOffsets.size());

    consumerManager.deleteConsumer(groupName, consumer.cid());
  }

  // TODO ddimitrov This continues being way too flaky, even after some fix attempts.
  //  Until we fix it (KREST-2300), we should ignore it, as it might be hiding even worse errors.
  @Ignore
  @Test
  public void testBackoffMsControlsPollCalls() throws Exception {
    long timeoutMillis = 5000L;
    long backoffMillis = 500L;
    Properties props = setUpProperties();
    props.put(KafkaRestConfig.CONSUMER_REQUEST_TIMEOUT_MS_CONFIG, String.valueOf(timeoutMillis));
    props.put(KafkaRestConfig.CONSUMER_ITERATOR_BACKOFF_MS_CONFIG, String.valueOf(backoffMillis));
    setUpConsumer(props);
    bootstrapConsumer(consumer);
    CopyOnWriteArrayList<Long> pollTimestampsMillis = new CopyOnWriteArrayList<>();
    consumer.schedulePollTask(
        new Runnable() {
          @Override
          public void run() {
            pollTimestampsMillis.add(TimeUnit.NANOSECONDS.toMillis(System.nanoTime()));
            consumer.schedulePollTask(this);
          }
        });
    CountDownLatch latch = new CountDownLatch(1);
    consumerManager.readRecords(
        groupName,
        consumer.cid(),
        BinaryKafkaConsumerState.class,
        Duration.ofMillis(-1),
        Long.MAX_VALUE,
        (records, e) -> latch.countDown());

    latch.await();

    // Poll calls should look like:
    //   0. first initial poll() returns messages
    //   1. second initial poll() returns empty
    //   2..N-1. wait backoffMillis, poll() returns empty, repeat
    //   N. wait max(backoffMillis, remainder of timeoutMillis), poll() returns empty
    assertTrue(
        String.format(
            "Expected at least 2 poll calls, but got %d instead.", pollTimestampsMillis.size()),
        pollTimestampsMillis.size() >= 2);

    // We need to verify that there's no window of size backoffMillis with more than 2 poll calls,
    // and no window of size 2 * backofMillis with no poll call at all.
    for (int i = 1; i < pollTimestampsMillis.size() - 1; i++) {
      int smallWindowCount = 1;
      long lastTimestampMillis = pollTimestampsMillis.get(i);
      for (int j = i + 1; j < pollTimestampsMillis.size(); j++) {
        long delta = pollTimestampsMillis.get(j) - pollTimestampsMillis.get(i);
        if (delta <= backoffMillis) {
          smallWindowCount++;
          lastTimestampMillis = pollTimestampsMillis.get(j);
        } else {
          break;
        }
      }
      assertTrue(
          String.format(
              "Expected at most 2 poll calls in window [%d, %d], but got %d instead.",
              pollTimestampsMillis.get(i), lastTimestampMillis, smallWindowCount),
          smallWindowCount <= 2);

      assertTrue(
          String.format(
              "Expected at least 1 poll call in window (%d, %d), but got none instead.",
              pollTimestampsMillis.get(i), pollTimestampsMillis.get(i + 1)),
          pollTimestampsMillis.get(i + 1) - pollTimestampsMillis.get(i) <= 2 * backoffMillis);
    }

    long lastTimestampMillis = pollTimestampsMillis.get(pollTimestampsMillis.size() - 1);
    long timeoutTimestampMillis = pollTimestampsMillis.get(0) + timeoutMillis;
    assertTrue(
        String.format(
            "Expected at least 1 poll call in window (%d, %d], but got none instead.",
            lastTimestampMillis, timeoutTimestampMillis),
        timeoutTimestampMillis - lastTimestampMillis < 2 * backoffMillis);
  }

  @Test
  public void testBackoffMsUpdatesReadTaskExpiry() throws Exception {
    Properties props = setUpProperties();
    props.put(KafkaRestConfig.CONSUMER_ITERATOR_BACKOFF_MS_CONFIG, "1000");
    config = new KafkaRestConfig(props);
    consumerManager = new KafkaConsumerManager(config, consumerFactory);
    consumer = new MockConsumer<>(OffsetResetStrategy.EARLIEST, groupName);
    bootstrapConsumer(consumer);
    consumerManager.readRecords(
        groupName,
        consumer.cid(),
        BinaryKafkaConsumerState.class,
        Duration.ofMillis(-1),
        Long.MAX_VALUE,
        new ConsumerReadCallback<ByteString, ByteString>() {
          @Override
          public void onCompletion(
              List<ConsumerRecord<ByteString, ByteString>> records, Exception e) {
            actualException = e;
            actualRecords = records;
            sawCallback = true;
          }
        });

    Thread.sleep(100);
    KafkaConsumerManager.RunnableReadTask readTask = consumerManager.delayedReadTasks.peek();
    if (readTask == null) {
      fail("Could not get read task in time. It should not be null");
    }
    long delay = readTask.getDelay(TimeUnit.MILLISECONDS);
    assertTrue(delay < 1000);
    assertTrue(delay > 700);
  }

  @Test
  public void testConsumerExpirationIsUpdated() throws Exception {
    bootstrapConsumer(consumer);
    KafkaConsumerState state = consumerManager.getConsumerInstance(groupName, consumer.cid());
    Instant initialExpiration = state.expiration;
    consumerManager.readRecords(
        groupName,
        consumer.cid(),
        BinaryKafkaConsumerState.class,
        Duration.ofMillis(-1),
        Long.MAX_VALUE,
        new ConsumerReadCallback<ByteString, ByteString>() {
          @Override
          public void onCompletion(
              List<ConsumerRecord<ByteString, ByteString>> records, Exception e) {
            actualException = e;
            actualRecords = records;
            sawCallback = true;
          }
        });
    Thread.sleep(100);
    assertTrue(state.expiration.isAfter(initialExpiration));
    initialExpiration = state.expiration;
    awaitRead();
    assertTrue("Callback failed to fire", sawCallback);
    assertTrue(state.expiration.isAfter(initialExpiration));
    initialExpiration = state.expiration;

    consumerManager
        .commitOffsets(
            groupName,
            consumer.cid(),
            null,
            null,
            new KafkaConsumerManager.CommitCallback() {
              @Override
              public void onCompletion(List<TopicPartitionOffset> offsets, Exception e) {
                sawCallback = true;

                actualException = e;
                actualOffsets = offsets;
              }
            })
        .get();
    assertTrue(state.expiration.isAfter(initialExpiration));
  }

  private void awaitRead() throws InterruptedException {
    Thread.sleep(
        (long) (Integer.parseInt(KafkaRestConfig.CONSUMER_REQUEST_TIMEOUT_MS_DEFAULT) * 1.10));
  }

  @Ignore
  @Test
  public void testReadRecordsPopulatesDelayedReadTaskWhenExecutorFull() throws Exception {
    Properties props = setUpProperties();
    props.setProperty(KafkaRestConfig.CONSUMER_ITERATOR_BACKOFF_MS_CONFIG, "1");
    config = new KafkaRestConfig(props);
    consumerManager = new KafkaConsumerManager(config, consumerFactory);
    MockConsumer consumer1 = new MockConsumer<>(OffsetResetStrategy.EARLIEST, "a");
    MockConsumer consumer2 = new MockConsumer<>(OffsetResetStrategy.EARLIEST, "b");
    MockConsumer consumer3 = new MockConsumer<>(OffsetResetStrategy.EARLIEST, "c");
    capturedConsumerConfig = Capture.newInstance();
    EasyMock.expect(consumerFactory.createConsumer(EasyMock.capture(capturedConsumerConfig)))
        .andReturn(consumer1)
        .andReturn(consumer2)
        .andReturn(consumer3);
    EasyMock.replay(consumerFactory);
    bootstrapConsumer(consumer1, false);
    bootstrapConsumer(consumer2, false);
    bootstrapConsumer(consumer3, false);

    ConsumerReadCallback callback =
        new ConsumerReadCallback<ByteString, ByteString>() {
          @Override
          public void onCompletion(
              List<ConsumerRecord<ByteString, ByteString>> records, Exception e) {
            actualException = e;
            actualRecords = records;
            sawCallback = true;
          }
        };
    consumerManager.readRecords(
        "a",
        consumer1.cid(),
        BinaryKafkaConsumerState.class,
        Duration.ofMillis(-1),
        Long.MAX_VALUE,
        callback);
    // should go over the consumer.threads threshold and be rejected. Rejected tasks are delayed
    // between 25-75ms
    consumerManager.readRecords(
        "a",
        consumer2.cid(),
        BinaryKafkaConsumerState.class,
        Duration.ofMillis(-1),
        Long.MAX_VALUE,
        callback);
    Thread.sleep(10000);
    for (Object a : consumerManager.delayedReadTasks) {
      long delayMs = ((KafkaConsumerManager.RunnableReadTask) a).getDelay(TimeUnit.MILLISECONDS);
      assertTrue(delayMs > 20);
      assertTrue(delayMs < 75);
    }
    assertEquals(1, consumerManager.delayedReadTasks.size());
    consumerManager.readRecords(
        "c",
        consumer3.cid(),
        BinaryKafkaConsumerState.class,
        Duration.ofMillis(-1),
        Long.MAX_VALUE,
        callback);
    assertEquals(2, consumerManager.delayedReadTasks.size());
    for (Object a : consumerManager.delayedReadTasks) {
      long delayMs = ((KafkaConsumerManager.RunnableReadTask) a).getDelay(TimeUnit.MILLISECONDS);
      assertTrue(delayMs > 20);
      assertTrue(delayMs < 75);
    }
  }

  private List<ConsumerRecord<ByteString, ByteString>> bootstrapConsumer(
      final MockConsumer<byte[], byte[]> consumer) {
    return bootstrapConsumer(consumer, true);
  }

  private List<ConsumerRecord<ByteString, ByteString>> bootstrapConsumer(
      final MockConsumer<byte[], byte[]> consumer, boolean toExpectCreate) {
    List<ConsumerRecord<ByteString, ByteString>> referenceRecords =
        Arrays.asList(
            ConsumerRecord.create(
                topicName, ByteString.copyFromUtf8("k1"), ByteString.copyFromUtf8("v1"), 0, 0),
            ConsumerRecord.create(
                topicName, ByteString.copyFromUtf8("k2"), ByteString.copyFromUtf8("v2"), 0, 1),
            ConsumerRecord.create(
                topicName, ByteString.copyFromUtf8("k3"), ByteString.copyFromUtf8("v3"), 0, 2));

    if (toExpectCreate) {
      expectCreate(consumer);
    }

    String cid =
        consumerManager.createConsumer(
            consumer.groupName, ConsumerInstanceConfig.create(EmbeddedFormat.BINARY));

    consumer.cid(cid);
    consumerManager.subscribe(
        consumer.groupName,
        cid,
        new ConsumerSubscriptionRecord(Collections.singletonList(topicName), null));
    consumer.rebalance(Collections.singletonList(new TopicPartition(topicName, 0)));
    consumer.updateBeginningOffsets(singletonMap(new TopicPartition(topicName, 0), 0L));
    for (ConsumerRecord<ByteString, ByteString> record : referenceRecords) {
      consumer.addRecord(
          new org.apache.kafka.clients.consumer.ConsumerRecord<>(
              record.getTopic(),
              record.getPartition(),
              record.getOffset(),
              record.getKey().toByteArray(),
              record.getValue().toByteArray()));
    }

    return referenceRecords;
  }

  private void readFromDefault(String cid) throws InterruptedException, ExecutionException {
    consumerManager.readRecords(
        groupName,
        cid,
        BinaryKafkaConsumerState.class,
        Duration.ofMillis(-1),
        Long.MAX_VALUE,
        new ConsumerReadCallback<ByteString, ByteString>() {
          @Override
          public void onCompletion(
              List<ConsumerRecord<ByteString, ByteString>> records, Exception e) {
            actualException = e;
            actualRecords = records;
            sawCallback = true;
          }
        });
  }

  private List<ConsumerRecord<ByteString, ByteString>> schedulePoll() {
    return schedulePoll(0);
  }

  private List<ConsumerRecord<ByteString, ByteString>> schedulePoll(final int fromOffset) {
    consumer.schedulePollTask(
        new Runnable() {
          @Override
          public void run() {
            consumer.addRecord(KafkaConsumerManagerTest.this.record(fromOffset));
            consumer.addRecord(KafkaConsumerManagerTest.this.record(fromOffset + 1));
            consumer.addRecord(KafkaConsumerManagerTest.this.record(fromOffset + 2));
          }
        });
    return Arrays.asList(
        binaryConsumerRecord(fromOffset),
        binaryConsumerRecord(fromOffset + 1),
        binaryConsumerRecord(fromOffset + 2));
  }

  private ConsumerRecord<ByteString, ByteString> binaryConsumerRecord(int offset) {
    return ConsumerRecord.create(
        topicName,
        ByteString.copyFromUtf8(String.format("k%d", offset)),
        ByteString.copyFromUtf8(String.format("v%d", offset)),
        0,
        offset);
  }

  private org.apache.kafka.clients.consumer.ConsumerRecord<byte[], byte[]> record(int offset) {
    return new org.apache.kafka.clients.consumer.ConsumerRecord<>(
        topicName,
        0,
        offset,
        String.format("k%d", offset).getBytes(),
        String.format("v%d", offset).getBytes());
  }
}<|MERGE_RESOLUTION|>--- conflicted
+++ resolved
@@ -31,7 +31,6 @@
 import io.confluent.kafkarest.entities.TopicPartitionOffset;
 import io.confluent.kafkarest.entities.v2.ConsumerOffsetCommitRequest;
 import io.confluent.kafkarest.entities.v2.ConsumerSubscriptionRecord;
-
 import java.time.Duration;
 import java.time.Instant;
 import java.util.Arrays;
@@ -53,10 +52,6 @@
 import org.junit.Before;
 import org.junit.Ignore;
 import org.junit.Test;
-<<<<<<< HEAD
-
-=======
->>>>>>> 24130191
 import org.junit.runner.RunWith;
 
 /**
@@ -409,9 +404,6 @@
     consumerManager.deleteConsumer(groupName, consumer.cid());
   }
 
-  // TODO ddimitrov This continues being way too flaky, even after some fix attempts.
-  //  Until we fix it (KREST-2300), we should ignore it, as it might be hiding even worse errors.
-  @Ignore
   @Test
   public void testBackoffMsControlsPollCalls() throws Exception {
     long timeoutMillis = 5000L;
