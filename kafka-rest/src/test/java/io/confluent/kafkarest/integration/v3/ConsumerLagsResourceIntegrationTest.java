/*
 * Copyright 2020 Confluent Inc.
 *
 * Licensed under the Confluent Community License (the "License"); you may not use
 * this file except in compliance with the License.  You may obtain a copy of the
 * License at
 *
 * http://www.confluent.io/confluent-community-license
 *
 * Unless required by applicable law or agreed to in writing, software
 * distributed under the License is distributed on an "AS IS" BASIS, WITHOUT
 * WARRANTIES OF ANY KIND, either express or implied.  See the License for the
 * specific language governing permissions and limitations under the License.
 */

package io.confluent.kafkarest.integration.v3;

import static io.confluent.kafkarest.TestUtils.testWithRetry;
import static org.junit.Assert.assertEquals;

import io.confluent.kafkarest.Versions;
import io.confluent.kafkarest.entities.v2.BinaryPartitionProduceRequest;
import io.confluent.kafkarest.entities.v2.BinaryPartitionProduceRequest.BinaryPartitionProduceRecord;
import io.confluent.kafkarest.entities.v3.ConsumerLagData;
import io.confluent.kafkarest.entities.v3.ConsumerLagDataList;
import io.confluent.kafkarest.entities.v3.GetConsumerLagResponse;
import io.confluent.kafkarest.entities.v3.ListConsumerLagsResponse;
import io.confluent.kafkarest.entities.v3.Resource;
import io.confluent.kafkarest.entities.v3.ResourceCollection;
import io.confluent.kafkarest.integration.ClusterTestHarness;
import java.time.Duration;
import java.util.Arrays;
import java.util.Collections;
import java.util.List;
import java.util.Properties;
import javax.ws.rs.client.Entity;
import javax.ws.rs.core.MediaType;
import javax.ws.rs.core.Response;
import javax.ws.rs.core.Response.Status;
import org.apache.kafka.clients.consumer.ConsumerConfig;
import org.apache.kafka.clients.consumer.KafkaConsumer;
import org.apache.kafka.common.serialization.BytesDeserializer;
import org.junit.Before;
import org.junit.Test;
import org.junit.runner.RunWith;
import org.junit.runners.JUnit4;

@RunWith(JUnit4.class)
public class ConsumerLagsResourceIntegrationTest extends ClusterTestHarness {

  private static final String topic1 = "topic-1";
  private static final String topic2 = "topic-2";
  private static final String[] topics = new String[] {topic1, topic2};
  private static final String group1 = "consumer-group-1";
  private static final int numTopics = 2;
  private static final int numPartitions = 2;
  private String baseUrl;
  private String clusterId;

  private final List<BinaryPartitionProduceRecord> partitionRecordsWithoutKeys =
      Arrays.asList(
          new BinaryPartitionProduceRecord(null, "value"),
          new BinaryPartitionProduceRecord(null, "value2"),
          new BinaryPartitionProduceRecord(null, "value3"));

  @Before
  @Override
  public void setUp() throws Exception {
    super.setUp();
    baseUrl = restConnect;
    clusterId = getClusterId();
    final int replicationFactor = 1;
    createTopic(topic1, numPartitions, (short) replicationFactor);
    createTopic(topic2, numPartitions, (short) replicationFactor);
  }

  @Test
  public void listConsumerLags_returnsConsumerLags() {
    // produce to topic1 partition0 and topic2 partition1
    BinaryPartitionProduceRequest request1 =
        BinaryPartitionProduceRequest.create(partitionRecordsWithoutKeys);
    produce(topic1, 0, request1);
    produce(topic2, 1, request1);

    // stores expected currentOffsets and logEndOffsets for each topic partition after sending
    // 3 records to topic1 partition0 and topic2 partition1
    long[][] expectedOffsets = new long[numTopics][numPartitions];
    expectedOffsets[0][0] = 3;
    expectedOffsets[1][1] = 3;
    // all other values default to 0L

    KafkaConsumer<?, ?> consumer1 = createConsumer(group1, "client-1");
    KafkaConsumer<?, ?> consumer2 = createConsumer(group1, "client-2");

    consumer1.subscribe(Collections.singletonList(topic1));
    consumer2.subscribe(Collections.singletonList(topic2));
    consumer1.poll(Duration.ofSeconds(5));
    consumer2.poll(Duration.ofSeconds(5));
    // After polling once, only one of the consumers will be member of the group, so we poll again
    // to force the other consumer to join the group.
    consumer1.poll(Duration.ofSeconds(5));
    consumer2.poll(Duration.ofSeconds(5));
    // commit offsets from consuming from subscribed topics
    consumer1.commitSync();
    consumer2.commitSync();

    testWithRetry(
        () -> {
          Response response =
              request("/v3/clusters/" + clusterId + "/consumer-groups/" + group1 + "/lags")
                  .accept(MediaType.APPLICATION_JSON)
                  .get();

          assertEquals(Status.OK.getStatusCode(), response.getStatus());
          ConsumerLagDataList consumerLagDataList =
              response.readEntity(ListConsumerLagsResponse.class).getValue();

          // checks offsets and lag match what is expected for each topic partition
          for (int t = 0; t < numTopics; t++) {
            for (int p = 0; p < numPartitions; p++) {
              final int finalT = t;
              final int finalP = p;
              ConsumerLagData consumerLagData =
                  consumerLagDataList.getData().stream()
                      .filter(lagData -> lagData.getTopicName().equals(topics[finalT]))
                      .filter(lagData -> lagData.getPartitionId() == finalP)
                      .findAny()
                      .get();

              assertEquals(expectedOffsets[t][p], (long) consumerLagData.getCurrentOffset());
              assertEquals(expectedOffsets[t][p], (long) consumerLagData.getLogEndOffset());
              assertEquals(0, (long) consumerLagData.getLag());
            }
          }
        });

    // produce again to topic2 partition1
    BinaryPartitionProduceRequest request2 =
        BinaryPartitionProduceRequest.create(partitionRecordsWithoutKeys);
    produce(topic2, 1, request2);

    Response response2 =
        request("/v3/clusters/" + clusterId + "/consumer-groups/" + group1 + "/lags")
            .accept(MediaType.APPLICATION_JSON)
            .get();

    ListConsumerLagsResponse expected =
        ListConsumerLagsResponse.create(
            ConsumerLagDataList.builder()
                .setMetadata(
                    ResourceCollection.Metadata.builder()
                        .setSelf(
                            baseUrl
                                + "/v3/clusters/"
                                + clusterId
                                + "/consumer-groups/"
                                + group1
                                + "/lags")
                        .build())
                .setData(
                    Arrays.asList(
                        expectedConsumerLagData(
                            /* topicName= */ topic2,
                            /* partitionId=*/ 1,
                            /* consumerId= */ consumer2.groupMetadata().memberId(),
                            /* clientId= */ "client-2",
                            /* currentOffset= */ 3,
                            /* logEndOffset= */ 6),
                        expectedConsumerLagData(
                            /* topicName= */ topic1,
                            /* partitionId=*/ 0,
                            /* consumerId= */ consumer1.groupMetadata().memberId(),
                            /* clientId= */ "client-1",
                            /* currentOffset= */ 3,
                            /* logEndOffset= */ 3),
                        expectedConsumerLagData(
                            /* topicName= */ topic1,
                            /* partitionId=*/ 1,
                            /* consumerId= */ consumer1.groupMetadata().memberId(),
                            /* clientId= */ "client-1",
                            /* currentOffset= */ 0,
                            /* logEndOffset= */ 0),
                        expectedConsumerLagData(
                            /* topicName= */ topic2,
                            /* partitionId=*/ 0,
                            /* consumerId= */ consumer2.groupMetadata().memberId(),
                            /* clientId= */ "client-2",
                            /* currentOffset= */ 0,
                            /* logEndOffset= */ 0)))
                .build());

    assertEquals(expected, response2.readEntity(ListConsumerLagsResponse.class));
  }

  @Test
  public void listConsumerLags_nonExistingConsumerGroup_returnsNotFound() {
    KafkaConsumer<?, ?> consumer = createConsumer(group1, "client-1");
    consumer.subscribe(Collections.singletonList(topic1));
    BinaryPartitionProduceRequest request =
        BinaryPartitionProduceRequest.create(partitionRecordsWithoutKeys);
    produce(topic1, 0, request);
    consumer.poll(Duration.ofSeconds(1));
    consumer.commitSync();

    Response response =
        request("/v3/clusters/" + clusterId + "/consumer-groups/" + "foo" + "/lags")
            .accept(MediaType.APPLICATION_JSON)
            .get();
    assertEquals(Status.NOT_FOUND.getStatusCode(), response.getStatus());
  }

  @Test
  public void getConsumerLag_returnsConsumerLag() {
    // produce to topic1 partition0 and topic2 partition1
    BinaryPartitionProduceRequest request1 =
        BinaryPartitionProduceRequest.create(partitionRecordsWithoutKeys);
    produce(topic1, 0, request1);
    produce(topic2, 1, request1);

    // stores expected currentOffsets and logEndOffsets for each topic partition after sending
    // 3 records to topic1 partition0 and topic2 partition1
    long[][] expectedOffsets = new long[numTopics][numPartitions];
    expectedOffsets[0][0] = 3;
    expectedOffsets[1][1] = 3;
    // all other values default to 0L

    KafkaConsumer<?, ?> consumer = createConsumer(group1, "client-1");
    consumer.subscribe(Arrays.asList(topic1, topic2));
    // consume from subscribed topics (zero lag)
    consumer.poll(Duration.ofSeconds(5));
    consumer.poll(Duration.ofSeconds(5));
    consumer.commitSync();

    for (int t = 0; t < numTopics; t++) {
      for (int p = 0; p < numPartitions; p++) {
        final int finalP = p;
        final int finalT = t;
        testWithRetry(
            () -> {
              Response response =
                  request(
                          "/v3/clusters/"
                              + clusterId
                              + "/consumer-groups/"
                              + group1
                              + "/lags/"
                              + topics[finalT]
                              + "/partitions/"
                              + finalP)
                      .accept(MediaType.APPLICATION_JSON)
                      .get();

              assertEquals(Status.OK.getStatusCode(), response.getStatus());
              ConsumerLagData consumerLagData =
                  response.readEntity(GetConsumerLagResponse.class).getValue();
              assertEquals(
                  expectedOffsets[finalT][finalP], (long) consumerLagData.getCurrentOffset());
              assertEquals(
                  expectedOffsets[finalT][finalP], (long) consumerLagData.getLogEndOffset());
              assertEquals(0, (long) consumerLagData.getLag());
<<<<<<< HEAD
            });
=======
            }
        );
>>>>>>> 53b0f339
      }
    }

    // produce again to topic2 partition1
    BinaryPartitionProduceRequest request2 =
        BinaryPartitionProduceRequest.create(partitionRecordsWithoutKeys);
    produce(topic2, 1, request2);

    Response response2 =
        request(
                "/v3/clusters/"
                    + clusterId
                    + "/consumer-groups/"
                    + group1
                    + "/lags/"
                    + topic2
                    + "/partitions/"
                    + 1)
            .accept(MediaType.APPLICATION_JSON)
            .get();

    GetConsumerLagResponse expectedConsumerLagResponse =
        GetConsumerLagResponse.create(
            ConsumerLagData.builder()
                .setMetadata(
                    Resource.Metadata.builder()
                        .setSelf(
                            baseUrl
                                + "/v3/clusters/"
                                + clusterId
                                + "/consumer-groups/"
                                + group1
                                + "/lags/"
                                + topic2
                                + "/partitions/"
                                + 1)
                        .setResourceName(
                            "crn:///kafka="
                                + clusterId
                                + "/consumer-group="
                                + group1
                                + "/lag="
                                + topic2
                                + "/partition="
                                + 1)
                        .build())
                .setClusterId(clusterId)
                .setConsumerGroupId(group1)
                .setTopicName(topic2)
                .setPartitionId(1)
                .setConsumerId(consumer.groupMetadata().memberId())
                .setClientId("client-1")
                .setCurrentOffset(3L)
                .setLogEndOffset(6L)
                .setLag(3L)
                .build());

    assertEquals(expectedConsumerLagResponse, response2.readEntity(GetConsumerLagResponse.class));
  }

  @Test
  public void getConsumerLag_nonExistingOffsets_returnsNotFound() {
    KafkaConsumer<?, ?> consumer = createConsumer(group1, "client-1");
    consumer.subscribe(Collections.singletonList(topic1));

    BinaryPartitionProduceRequest request =
        BinaryPartitionProduceRequest.create(partitionRecordsWithoutKeys);
    produce(topic1, 0, request);
    produce(topic2, 1, request);

    Response response =
        request(
                "/v3/clusters/"
                    + clusterId
                    + "/consumer-groups/"
                    + group1
                    + "/lags/"
                    + topic1
                    + "/partitions/"
                    + 0)
            .accept(MediaType.APPLICATION_JSON)
            .get();
    assertEquals(Status.NOT_FOUND.getStatusCode(), response.getStatus());
  }

  @Test
  public void getConsumerLag_nonExistingConsumerGroup_returnsNotFound() {
    KafkaConsumer<?, ?> consumer = createConsumer(group1, "client-1");
    consumer.subscribe(Collections.singletonList(topic1));
    BinaryPartitionProduceRequest request =
        BinaryPartitionProduceRequest.create(partitionRecordsWithoutKeys);
    produce(topic1, 0, request);
    consumer.poll(Duration.ofSeconds(1));
    consumer.commitSync();

    Response response =
        request(
                "/v3/clusters/"
                    + clusterId
                    + "/consumer-groups/"
                    + "foo"
                    + "/lags/"
                    + topic1
                    + "/partitions/"
                    + 0)
            .accept(MediaType.APPLICATION_JSON)
            .get();
    assertEquals(Status.NOT_FOUND.getStatusCode(), response.getStatus());
  }

  @Test
  public void getConsumerLag_nonExistingCluster_returnsNotFound() {
    KafkaConsumer<?, ?> consumer = createConsumer(group1, "client-1");
    consumer.subscribe(Collections.singletonList(topic1));
    BinaryPartitionProduceRequest request =
        BinaryPartitionProduceRequest.create(partitionRecordsWithoutKeys);
    produce(topic1, 0, request);
    consumer.poll(Duration.ofSeconds(1));
    consumer.commitSync();

    Response response =
        request(
                "/v3/clusters/"
                    + "foo"
                    + "/consumer-groups/"
                    + group1
                    + "/lags/"
                    + topic1
                    + "/partitions/"
                    + 0)
            .accept(MediaType.APPLICATION_JSON)
            .get();
    assertEquals(Status.NOT_FOUND.getStatusCode(), response.getStatus());
  }

  private KafkaConsumer<?, ?> createConsumer(String consumerGroup, String clientId) {
    Properties properties = restConfig.getConsumerProperties();
    properties.put(ConsumerConfig.BOOTSTRAP_SERVERS_CONFIG, brokerList);
    properties.put(ConsumerConfig.GROUP_ID_CONFIG, consumerGroup);
    properties.put(ConsumerConfig.CLIENT_ID_CONFIG, clientId);
    properties.put(ConsumerConfig.ENABLE_AUTO_COMMIT_CONFIG, false);
    return new KafkaConsumer<>(properties, new BytesDeserializer(), new BytesDeserializer());
  }

  private void produce(String topicName, int partitionId, BinaryPartitionProduceRequest request) {
    request("topics/" + topicName + "/partitions/" + partitionId, Collections.emptyMap())
        .post(Entity.entity(request, Versions.KAFKA_V2_JSON_BINARY));
  }

  private ConsumerLagData expectedConsumerLagData(
      String topicName,
      int partitionId,
      String consumerId,
      String clientId,
      long currentOffset,
      long logEndOffset) {
    return ConsumerLagData.builder()
        .setMetadata(
            Resource.Metadata.builder()
                .setSelf(
                    baseUrl
                        + "/v3/clusters/"
                        + clusterId
                        + "/consumer-groups/"
                        + group1
                        + "/lags/"
                        + topicName
                        + "/partitions/"
                        + partitionId)
                .setResourceName(
                    "crn:///kafka="
                        + clusterId
                        + "/consumer-group="
                        + group1
                        + "/lag="
                        + topicName
                        + "/partition="
                        + partitionId)
                .build())
        .setClusterId(clusterId)
        .setConsumerGroupId(group1)
        .setTopicName(topicName)
        .setPartitionId(partitionId)
        .setConsumerId(consumerId)
        .setClientId(clientId)
        .setCurrentOffset(currentOffset)
        .setLogEndOffset(logEndOffset)
        .setLag(logEndOffset - currentOffset)
        .build();
  }
}<|MERGE_RESOLUTION|>--- conflicted
+++ resolved
@@ -258,12 +258,7 @@
               assertEquals(
                   expectedOffsets[finalT][finalP], (long) consumerLagData.getLogEndOffset());
               assertEquals(0, (long) consumerLagData.getLag());
-<<<<<<< HEAD
             });
-=======
-            }
-        );
->>>>>>> 53b0f339
       }
     }
 
