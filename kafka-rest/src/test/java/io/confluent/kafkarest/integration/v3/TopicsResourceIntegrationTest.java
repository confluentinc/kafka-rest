--- conflicted
+++ resolved
@@ -15,12 +15,9 @@
 
 package io.confluent.kafkarest.integration.v3;
 
-<<<<<<< HEAD
-import static io.confluent.kafkarest.TestUtils.*;
-=======
 import static io.confluent.kafkarest.TestUtils.testWithRetry;
->>>>>>> c010fe33
 import static org.junit.Assert.assertEquals;
+import static org.junit.Assert.assertFalse;
 import static org.junit.Assert.assertTrue;
 
 import io.confluent.kafkarest.entities.ConfigSource;
@@ -325,7 +322,6 @@
     assertEquals(expected, actual);
 
     testWithRetry(
-<<<<<<< HEAD
         () ->
             assertTrue(
                 String.format("Topic names should contain %s after its creation", topicName),
@@ -388,10 +384,6 @@
             assertTrue(
                 String.format("Topic names should contain %s after its creation", topicName),
                 getTopicNames().contains(topicName)));
-=======
-        () -> getTopicNames().contains(topicName),
-        String.format("Topic names should contain %s after its creation", topicName));
->>>>>>> c010fe33
   }
 
   @Test
@@ -432,15 +424,10 @@
     assertEquals(Status.NO_CONTENT.getStatusCode(), response.getStatus());
     assertTrue(response.readEntity(String.class).isEmpty());
     testWithRetry(
-<<<<<<< HEAD
         () ->
             assertFalse(
                 String.format("Topic names should not contain %s after its deletion", TOPIC_1),
                 getTopicNames().contains(TOPIC_1)));
-=======
-        () -> !getTopicNames().contains(TOPIC_1),
-        String.format("Topic names should not contain %s after its deletion", TOPIC_1));
->>>>>>> c010fe33
   }
 
   @Test
@@ -528,15 +515,10 @@
 
     assertEquals(expectedCreateTopicResponse, actualCreateTopicResponse);
     testWithRetry(
-<<<<<<< HEAD
         () ->
             assertTrue(
                 String.format("Topic names should contain %s after its creation", topicName),
                 getTopicNames().contains(topicName)));
-=======
-        () -> getTopicNames().contains(topicName),
-        String.format("Topic names should contain %s after its creation", topicName));
->>>>>>> c010fe33
 
     GetTopicResponse expectedExistingGetTopicResponse =
         GetTopicResponse.create(
@@ -645,15 +627,10 @@
     assertEquals(Status.NO_CONTENT.getStatusCode(), deleteTopicResponse.getStatus());
     assertTrue(deleteTopicResponse.readEntity(String.class).isEmpty());
     testWithRetry(
-<<<<<<< HEAD
         () ->
             assertFalse(
                 String.format("Topic names should not contain %s after its deletion", topicName),
                 getTopicNames().contains(topicName)));
-=======
-        () -> !getTopicNames().contains(topicName),
-        String.format("Topic names should not contain %s after its deletion", topicName));
->>>>>>> c010fe33
 
     Response deletedGetTopicResponse =
         request("/v3/clusters/" + clusterId + "/topics/" + topicName)
