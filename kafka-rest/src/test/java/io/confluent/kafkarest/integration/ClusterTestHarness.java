--- conflicted
+++ resolved
@@ -172,11 +172,7 @@
     this(numBrokers, withSchemaRegistry, true);
   }
 
-<<<<<<< HEAD
   /** @param manageRest If false, child-class is expected to create and start/stop REST-app. */
-=======
-  /** @param manageRest If false, child-class is expected to create, start/stop REST-app. */
->>>>>>> 6818f1b1
   public ClusterTestHarness(int numBrokers, boolean withSchemaRegistry, boolean manageRest) {
     this.manageRest = manageRest;
     this.numBrokers = numBrokers;
@@ -223,11 +219,7 @@
       doStartSchemaRegistry();
     }
     if (manageRest) {
-<<<<<<< HEAD
-      startRest(brokerList);
-=======
       startRest(brokerList, null, null);
->>>>>>> 6818f1b1
     }
   }
 
@@ -328,11 +320,7 @@
     restServer.start();
   }
 
-<<<<<<< HEAD
-  private void stopRest() throws Exception {
-=======
   protected void stopRest() throws Exception {
->>>>>>> 6818f1b1
     log.info("Stopping REST.");
     restProperties.clear();
     if (restApp != null) {
@@ -417,12 +405,9 @@
   @AfterEach
   public void tearDown() throws Exception {
     log.info("Starting teardown of {}", getClass().getSimpleName());
-<<<<<<< HEAD
-=======
     if (manageRest) {
       stopRest();
     }
->>>>>>> 6818f1b1
     tearDownMethod();
     log.info("Completed teardown of {}", getClass().getSimpleName());
   }
@@ -436,9 +421,6 @@
       schemaRegApp.stop();
     }
 
-    if (manageRest) {
-      stopRest();
-    }
     if (schemaRegServer != null) {
       schemaRegServer.stop();
       schemaRegServer.join();
