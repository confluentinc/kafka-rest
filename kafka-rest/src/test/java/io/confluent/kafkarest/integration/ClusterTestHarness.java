/*
 * Copyright 2018 Confluent Inc.
 *
 * Licensed under the Confluent Community License (the "License"); you may not use
 * this file except in compliance with the License.  You may obtain a copy of the
 * License at
 *
 * http://www.confluent.io/confluent-community-license
 *
 * Unless required by applicable law or agreed to in writing, software
 * distributed under the License is distributed on an "AS IS" BASIS, WITHOUT
 * WARRANTIES OF ANY KIND, either express or implied.  See the License for the
 * specific language governing permissions and limitations under the License.
 */
package io.confluent.kafkarest.integration;

import static java.util.Collections.singletonList;
import static java.util.Collections.singletonMap;
import static io.confluent.kafkarest.TestUtils.testWithRetry;
import static java.util.stream.Collectors.toList;
import static org.junit.jupiter.api.Assertions.assertTrue;

import io.confluent.common.utils.IntegrationTest;
import io.confluent.kafka.schemaregistry.avro.AvroCompatibilityLevel;
import io.confluent.kafka.schemaregistry.rest.SchemaRegistryConfig;
import io.confluent.kafka.schemaregistry.rest.SchemaRegistryRestApplication;
import io.confluent.kafka.serializers.KafkaAvroSerializer;
import io.confluent.kafka.serializers.KafkaJsonSerializer;
import io.confluent.kafkarest.KafkaRestApplication;
import io.confluent.kafkarest.KafkaRestConfig;
import io.confluent.kafkarest.common.CompletableFutures;
import java.io.File;
import java.io.IOException;
import java.net.ServerSocket;
import java.net.URI;
import java.net.URISyntaxException;
import java.util.ArrayList;
import java.util.Collections;
import java.util.HashMap;
import java.util.List;
import java.util.Map;
import java.util.Optional;
import java.util.Properties;
import java.util.Set;
import java.util.concurrent.CompletableFuture;
import java.util.concurrent.ExecutionException;
import java.util.function.Supplier;
import java.util.stream.IntStream;
import javax.ws.rs.client.Client;
import javax.ws.rs.client.ClientBuilder;
import javax.ws.rs.client.Invocation;
import javax.ws.rs.client.WebTarget;
import kafka.server.KafkaConfig;
import kafka.server.KafkaServer;
import kafka.utils.CoreUtils;
import kafka.utils.MockTime;
import kafka.utils.TestUtils;
import kafka.zk.EmbeddedZookeeper;
import org.apache.kafka.clients.admin.AdminClient;
import org.apache.kafka.clients.admin.AdminClientConfig;
import org.apache.kafka.clients.admin.AlterConfigOp;
import org.apache.kafka.clients.admin.AlterConfigsResult;
import org.apache.kafka.clients.admin.ConfigEntry;
import org.apache.kafka.clients.admin.CreateTopicsResult;
import org.apache.kafka.clients.admin.ListTopicsResult;
import org.apache.kafka.clients.admin.NewPartitionReassignment;
import org.apache.kafka.clients.admin.NewTopic;
import org.apache.kafka.clients.producer.KafkaProducer;
import org.apache.kafka.clients.producer.ProducerConfig;
import org.apache.kafka.clients.producer.ProducerRecord;
import org.apache.kafka.common.Node;
import org.apache.kafka.common.TopicPartition;
import org.apache.kafka.common.config.ConfigResource;
import org.apache.kafka.common.security.auth.SecurityProtocol;
import org.apache.kafka.common.serialization.ByteArraySerializer;
import org.eclipse.jetty.server.Server;
import org.junit.After;
import org.junit.Assert;
import org.junit.Before;
import org.junit.experimental.categories.Category;
import org.slf4j.Logger;
import org.slf4j.LoggerFactory;
import scala.Option;
import scala.collection.JavaConverters;

/**
 * Test harness to run against a real, local Kafka cluster and REST proxy. This is essentially
 * Kafka's ZookeeperTestHarness and KafkaServerTestHarness traits combined and ported to Java with
 * the addition of the REST proxy. Defaults to a 1-ZK, 3-broker, 1 REST proxy cluster.
 */
@Category(IntegrationTest.class)
public abstract class ClusterTestHarness {

  private static final Logger log = LoggerFactory.getLogger(ClusterTestHarness.class);

  public static final int DEFAULT_NUM_BROKERS = 1;

  /** Choose a number of random available ports */
  public static int[] choosePorts(int count) {
    try {
      ServerSocket[] sockets = new ServerSocket[count];
      int[] ports = new int[count];
      for (int i = 0; i < count; i++) {
        sockets[i] = new ServerSocket(0);
        ports[i] = sockets[i].getLocalPort();
      }
      for (int i = 0; i < count; i++) {
        sockets[i].close();
      }
      return ports;
    } catch (IOException e) {
      throw new RuntimeException(e);
    }
  }

  /** Choose an available port */
  public static int choosePort() {
    return choosePorts(1)[0];
  }

  private int numBrokers;
  private boolean withSchemaRegistry;
  // ZK Config
  protected String zkConnect;
  protected EmbeddedZookeeper zookeeper;
  protected int zkConnectionTimeout = 10000;
  protected int zkSessionTimeout = 6000;

  // Kafka Config
  protected List<KafkaConfig> configs = null;
  protected List<KafkaServer> servers = null;
  protected String brokerList = null;
  // used for test consumer
  protected String plaintextBrokerList = null;

  // Schema registry config
  protected String schemaRegCompatibility = AvroCompatibilityLevel.NONE.name;
  protected Properties schemaRegProperties = null;
  protected String schemaRegConnect = null;
  protected SchemaRegistryRestApplication schemaRegApp = null;
  protected Server schemaRegServer = null;

  protected Properties restProperties = null;
  protected KafkaRestConfig restConfig = null;
  protected KafkaRestApplication restApp = null;
  protected Server restServer = null;
  protected String restConnect = null;

  private static final long ONE_SECOND_MS = 1000L;

  public ClusterTestHarness() {
    this(DEFAULT_NUM_BROKERS, false);
  }

  public ClusterTestHarness(int numBrokers, boolean withSchemaRegistry) {
    this.numBrokers = numBrokers;
    this.withSchemaRegistry = withSchemaRegistry;

    schemaRegProperties = new Properties();
    restProperties = new Properties();
  }

  public Properties overrideBrokerProperties(int i, Properties props) {
    return props;
  }

  public Properties overrideSchemaRegistryProps(Properties props) {
    return props;
  }

  @Before
  public void setUp() throws Exception {
    log.info("Starting setup of {}", getClass().getSimpleName());
    zookeeper = new EmbeddedZookeeper();
    zkConnect = String.format("127.0.0.1:%d", zookeeper.port());
    // start brokers concurrently
    startBrokersConcurrently(numBrokers);

    brokerList =
        TestUtils.getBrokerListStrFromServers(
            JavaConverters.asScalaBuffer(servers), getBrokerSecurityProtocol());
    plaintextBrokerList =
        TestUtils.getBrokerListStrFromServers(
            JavaConverters.asScalaBuffer(servers), SecurityProtocol.PLAINTEXT);

    setupAcls();
    if (withSchemaRegistry) {
      int schemaRegPort = choosePort();
      schemaRegProperties.put(
          SchemaRegistryConfig.PORT_CONFIG, ((Integer) schemaRegPort).toString());
      schemaRegProperties.put(SchemaRegistryConfig.KAFKASTORE_CONNECTION_URL_CONFIG, zkConnect);
      schemaRegProperties.put(
          SchemaRegistryConfig.KAFKASTORE_TOPIC_CONFIG,
          SchemaRegistryConfig.DEFAULT_KAFKASTORE_TOPIC);
      schemaRegProperties.put(SchemaRegistryConfig.COMPATIBILITY_CONFIG, schemaRegCompatibility);
      String broker =
          SecurityProtocol.PLAINTEXT.name
              + "://"
              + TestUtils.getBrokerListStrFromServers(
                  JavaConverters.asScalaBuffer(servers), SecurityProtocol.PLAINTEXT);
      schemaRegProperties.put(SchemaRegistryConfig.KAFKASTORE_BOOTSTRAP_SERVERS_CONFIG, broker);
      schemaRegConnect = String.format("http://localhost:%d", schemaRegPort);

      schemaRegProperties = overrideSchemaRegistryProps(schemaRegProperties);

      schemaRegApp =
          new SchemaRegistryRestApplication(new SchemaRegistryConfig(schemaRegProperties));
      schemaRegServer = schemaRegApp.createServer();
      schemaRegServer.start();
    }

    int restPort = choosePort();
    restProperties.put(KafkaRestConfig.PORT_CONFIG, ((Integer) restPort).toString());
    restProperties.put(KafkaRestConfig.BOOTSTRAP_SERVERS_CONFIG, brokerList);
    overrideKafkaRestConfigs(restProperties);
    if (withSchemaRegistry) {
      restProperties.put(KafkaRestConfig.SCHEMA_REGISTRY_URL_CONFIG, schemaRegConnect);
    }
    restConnect = getRestConnectString(restPort);
    restProperties.put("listeners", restConnect);

    // Reduce the metadata fetch timeout so requests for topics that don't exist timeout much
    // faster than the default
    restProperties.put("producer." + ProducerConfig.MAX_BLOCK_MS_CONFIG, "5000");

    restConfig = new KafkaRestConfig(restProperties);

    try {
      startRest();
    } catch (IOException e) { // sometimes we get an address already in use exception
      log.warn("IOException when attempting to start rest, trying again", e);
      stopRest();
      Thread.sleep(ONE_SECOND_MS);
      try {
        startRest();
      } catch (IOException e2) {
        log.error("Restart of rest server failed", e2);
        throw e2;
      }
    }
    log.info("Completed setup of {}", getClass().getSimpleName());
  }

  private void startRest() throws Exception {
    restApp = new KafkaRestApplication(restConfig);
    restServer = restApp.createServer();
    restServer.start();
  }

  private void stopRest() throws Exception {
    if (restApp != null) {
      restApp.stop();
      restApp.getMetrics().close();
      restApp.getMetrics().metrics().clear();
    }
    if (restServer != null) {
      restServer.stop();
      restServer.join();
    }
  }

  private void startBrokersConcurrently(int numBrokers) {
    log.info("Starting concurrently {} brokers for {}", numBrokers, getClass().getSimpleName());
    configs =
        IntStream.range(0, numBrokers)
            .mapToObj(
                brokerId ->
                    KafkaConfig.fromProps(
                        overrideBrokerProperties(brokerId, getBrokerProperties(brokerId))))
            .collect(toList());
    servers =
        CompletableFutures.allAsList(
                configs.stream()
                    .map(
                        config ->
                            CompletableFuture.supplyAsync(
                                () ->
                                    TestUtils.createServer(
                                        config,
                                        new MockTime(
                                            System.currentTimeMillis(), System.nanoTime()))))
                    .collect(toList()))
            .join();
    log.info("Started all {} brokers for {}", numBrokers, getClass().getSimpleName());
  }

  protected void setupAcls() {}

  protected SecurityProtocol getBrokerSecurityProtocol() {
    return SecurityProtocol.PLAINTEXT;
  }

  protected String getRestConnectString(int restPort) {
    return String.format("http://localhost:%d", restPort);
  }

  protected void overrideKafkaRestConfigs(Properties restProperties) {}

  protected Properties getBrokerProperties(int i) {
    final Option<File> noFile = Option.apply(null);
    final Option<SecurityProtocol> noInterBrokerSecurityProtocol =
        Option.apply(getBrokerSecurityProtocol());
    Properties props =
        TestUtils.createBrokerConfig(
            i,
            zkConnect,
            false,
            false,
            TestUtils.RandomPort(),
            noInterBrokerSecurityProtocol,
            noFile,
            Option.<Properties>empty(),
            true,
            false,
            TestUtils.RandomPort(),
            false,
            TestUtils.RandomPort(),
            false,
            TestUtils.RandomPort(),
            Option.<String>empty(),
            1,
            false,
            1,
            (short) 1);
    props.setProperty("auto.create.topics.enable", "false");
    // We *must* override this to use the port we allocated (Kafka currently allocates one port
    // that it always uses for ZK
    props.setProperty("zookeeper.connect", this.zkConnect);
    return props;
  }

  @After
  public void tearDown() throws Exception {
    log.info("Starting teardown of {}", getClass().getSimpleName());
    stopRest();

    if (schemaRegServer != null) {
      schemaRegServer.stop();
      schemaRegServer.join();
    }

    for (KafkaServer server : servers) {
      server.shutdown();
      server.metrics().close();
    }
    for (KafkaServer server : servers) {
      CoreUtils.delete(server.config().logDirs());
    }

    zookeeper.shutdown();
    log.info("Completed teardown of {}", getClass().getSimpleName());
  }

  protected Invocation.Builder request(String path) {
    return request(path, null, null, null);
  }

  protected Invocation.Builder request(String path, Map<String, String> queryParams) {
    return request(path, null, null, queryParams);
  }

  protected Invocation.Builder request(String path, String templateName, Object templateValue) {
    return request(path, templateName, templateValue, null);
  }

  protected Invocation.Builder request(
      String path, String templateName, Object templateValue, Map<String, String> queryParams) {

    Client client = getClient();
    // Only configure base application here because as a client we shouldn't need the resources
    // registered
    restApp.configureBaseApplication(client);
    WebTarget target;
    URI pathUri = null;
    try {
      pathUri = new URI(path);
    } catch (URISyntaxException e) {
      // Ignore, use restConnect and assume this is a valid path part
    }
    if (pathUri != null && pathUri.isAbsolute()) {
      target = client.target(path);
    } else {
      target = client.target(restConnect).path(path);
    }
    if (templateName != null && templateValue != null) {
      target = target.resolveTemplate(templateName, templateValue);
    }
    if (queryParams != null) {
      for (Map.Entry<String, String> queryParam : queryParams.entrySet()) {
        target = target.queryParam(queryParam.getKey(), queryParam.getValue());
      }
    }
    return target.request();
  }

  protected Client getClient() {
    return ClientBuilder.newClient();
  }

  protected final String getClusterId() {
    Properties properties = restConfig.getAdminProperties();
    properties.put(AdminClientConfig.BOOTSTRAP_SERVERS_CONFIG, brokerList);
    AdminClient adminClient = AdminClient.create(properties);

    try {
      return adminClient.describeCluster().clusterId().get();
    } catch (InterruptedException | ExecutionException e) {
      throw new RuntimeException(e);
    }
  }

  protected final int getControllerID() {
    Properties properties = restConfig.getAdminProperties();
    properties.put(AdminClientConfig.BOOTSTRAP_SERVERS_CONFIG, brokerList);
    AdminClient adminClient = AdminClient.create(properties);

    try {
      return adminClient.describeCluster().controller().get().id();
    } catch (InterruptedException | ExecutionException e) {
      throw new RuntimeException(e);
    }
  }

  protected final ArrayList<Node> getBrokers() {
    Properties properties = restConfig.getAdminProperties();
    properties.put(AdminClientConfig.BOOTSTRAP_SERVERS_CONFIG, brokerList);
    AdminClient adminClient = AdminClient.create(properties);

    try {
      return new ArrayList<>(adminClient.describeCluster().nodes().get());
    } catch (InterruptedException | ExecutionException e) {
      throw new RuntimeException(e);
    }
  }

  protected final Set<String> getTopicNames() {
    Properties properties = restConfig.getAdminProperties();
    properties.put(AdminClientConfig.BOOTSTRAP_SERVERS_CONFIG, brokerList);
    AdminClient adminClient = AdminClient.create(properties);

    ListTopicsResult result = adminClient.listTopics();

    try {
      return result.names().get();
    } catch (InterruptedException | ExecutionException e) {
      throw new RuntimeException(String.format("Failed to create topic: %s", e.getMessage()));
    }
  }

  protected final void createTopic(String topicName, int numPartitions, short replicationFactor) {
    Properties properties = restConfig.getAdminProperties();
    properties.put(AdminClientConfig.BOOTSTRAP_SERVERS_CONFIG, brokerList);
    createTopic(topicName, numPartitions, replicationFactor, properties);
  }

  protected final void createTopic(
      String topicName, int numPartitions, short replicationFactor, Properties properties) {
    AdminClient adminClient = AdminClient.create(properties);

    CreateTopicsResult result =
        adminClient.createTopics(
            Collections.singletonList(new NewTopic(topicName, numPartitions, replicationFactor)));

    try {
      result.all().get();
    } catch (InterruptedException | ExecutionException e) {
      Assert.fail(String.format("Failed to create topic: %s", e.getMessage()));
    }
  }

  protected final void setTopicConfig(String topicName, String configName, String value) {
    Properties properties = restConfig.getAdminProperties();
    properties.put(AdminClientConfig.BOOTSTRAP_SERVERS_CONFIG, brokerList);
    AdminClient adminClient = AdminClient.create(properties);

    AlterConfigsResult result =
        adminClient.incrementalAlterConfigs(
            singletonMap(
                new ConfigResource(ConfigResource.Type.TOPIC, topicName),
                singletonList(
                    new AlterConfigOp(
                        new ConfigEntry(configName, value), AlterConfigOp.OpType.SET))));
    try {
      result.all().get();
    } catch (InterruptedException | ExecutionException e) {
      Assert.fail(
          String.format(
              "Failed to alter config %s for topic %s: %s", configName, topicName, e.getMessage()));
    }
  }

  protected final void createTopic(
      String topicName, Map<Integer, List<Integer>> replicasAssignments) {
    Properties properties = restConfig.getAdminProperties();
    properties.put(AdminClientConfig.BOOTSTRAP_SERVERS_CONFIG, brokerList);
    AdminClient adminClient = AdminClient.create(properties);

    CreateTopicsResult result =
        adminClient.createTopics(
            Collections.singletonList(new NewTopic(topicName, replicasAssignments)));

    try {
      result.all().get();
    } catch (InterruptedException | ExecutionException e) {
      Assert.fail(String.format("Failed to create topic: %s", e.getMessage()));
    }
  }

  protected final void alterPartitionReassignment(
      Map<TopicPartition, Optional<NewPartitionReassignment>> reassignments) {
    Properties properties = restConfig.getAdminProperties();
    properties.put(AdminClientConfig.BOOTSTRAP_SERVERS_CONFIG, brokerList);
    AdminClient adminClient = AdminClient.create(properties);

    adminClient.alterPartitionReassignments(reassignments);
  }

  protected final void produceAvroMessages(List<ProducerRecord<Object, Object>> records) {
    HashMap<String, Object> serProps = new HashMap<String, Object>();
    serProps.put("schema.registry.url", schemaRegConnect);
    final KafkaAvroSerializer avroKeySerializer = new KafkaAvroSerializer();
    avroKeySerializer.configure(serProps, true);
    final KafkaAvroSerializer avroValueSerializer = new KafkaAvroSerializer();
    avroValueSerializer.configure(serProps, false);

    Properties props = new Properties();
    props.put(ProducerConfig.BOOTSTRAP_SERVERS_CONFIG, brokerList);
    props.put(ProducerConfig.ACKS_CONFIG, "all");
    props.put(ProducerConfig.KEY_SERIALIZER_CLASS_CONFIG, ByteArraySerializer.class);
    props.put(ProducerConfig.VALUE_SERIALIZER_CLASS_CONFIG, ByteArraySerializer.class);

<<<<<<< HEAD
    KafkaProducer<Object, Object> producer =
        new KafkaProducer<Object, Object>(props, avroKeySerializer, avroValueSerializer);
=======
>>>>>>> 90b5770b
    for (ProducerRecord<Object, Object> rec : records) {
      doProduce(rec, () -> new KafkaProducer<>(props, avroKeySerializer, avroValueSerializer));
    }
  }

  protected final void produceBinaryMessages(List<ProducerRecord<byte[], byte[]>> records) {
    Properties props = new Properties();
    props.put(ProducerConfig.KEY_SERIALIZER_CLASS_CONFIG, ByteArraySerializer.class);
    props.put(ProducerConfig.VALUE_SERIALIZER_CLASS_CONFIG, ByteArraySerializer.class);
    props.setProperty(ProducerConfig.BOOTSTRAP_SERVERS_CONFIG, brokerList);
    props.setProperty(ProducerConfig.ACKS_CONFIG, "all");

    for (ProducerRecord<byte[], byte[]> rec : records) {
      doProduce(rec, () -> new KafkaProducer<>(props));
    }
  }

  protected final void produceJsonMessages(List<ProducerRecord<Object, Object>> records) {
    Properties props = new Properties();
    props.put(ProducerConfig.KEY_SERIALIZER_CLASS_CONFIG, KafkaJsonSerializer.class);
    props.put(ProducerConfig.VALUE_SERIALIZER_CLASS_CONFIG, KafkaJsonSerializer.class);
    props.setProperty(ProducerConfig.BOOTSTRAP_SERVERS_CONFIG, brokerList);
    props.setProperty(ProducerConfig.ACKS_CONFIG, "all");

    for (ProducerRecord<Object, Object> rec : records) {
      doProduce(rec, () -> new KafkaProducer<>(props));
    }
  }

  private <T> void doProduce(
      ProducerRecord<T, T> rec, Supplier<KafkaProducer<T, T>> createProducer) {

    testWithRetry(
        () -> {
          final KafkaProducer<T, T> producer = createProducer.get();
          boolean sent = false;
          try {
            producer.send(rec).get();
            sent = true;
          } catch (Exception e) {
            log.info("Produce failed within testWithRetry", e);
          }
          producer.close();
          assertTrue(sent);
        });
  }

  protected Map<Integer, List<Integer>> createAssignment(
      List<Integer> replicaIds, int numReplicas) {
    Map<Integer, List<Integer>> replicaAssignments = new HashMap<>();
    for (int i = 0; i < numReplicas; i++) {
      replicaAssignments.put(i, replicaIds);
    }
    return replicaAssignments;
  }

  protected Map<TopicPartition, Optional<NewPartitionReassignment>> createReassignment(
      List<Integer> replicaIds, String topicName, int numReplicas) {
    Map<TopicPartition, Optional<NewPartitionReassignment>> reassignmentMap = new HashMap<>();
    for (int i = 0; i < numReplicas; i++) {
      reassignmentMap.put(
          new TopicPartition(topicName, i), Optional.of(new NewPartitionReassignment(replicaIds)));
    }
    return reassignmentMap;
  }
}<|MERGE_RESOLUTION|>--- conflicted
+++ resolved
@@ -14,9 +14,9 @@
  */
 package io.confluent.kafkarest.integration;
 
+import static io.confluent.kafkarest.TestUtils.testWithRetry;
 import static java.util.Collections.singletonList;
 import static java.util.Collections.singletonMap;
-import static io.confluent.kafkarest.TestUtils.testWithRetry;
 import static java.util.stream.Collectors.toList;
 import static org.junit.jupiter.api.Assertions.assertTrue;
 
@@ -529,11 +529,6 @@
     props.put(ProducerConfig.KEY_SERIALIZER_CLASS_CONFIG, ByteArraySerializer.class);
     props.put(ProducerConfig.VALUE_SERIALIZER_CLASS_CONFIG, ByteArraySerializer.class);
 
-<<<<<<< HEAD
-    KafkaProducer<Object, Object> producer =
-        new KafkaProducer<Object, Object>(props, avroKeySerializer, avroValueSerializer);
-=======
->>>>>>> 90b5770b
     for (ProducerRecord<Object, Object> rec : records) {
       doProduce(rec, () -> new KafkaProducer<>(props, avroKeySerializer, avroValueSerializer));
     }
