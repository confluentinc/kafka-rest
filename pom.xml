<project xmlns="http://maven.apache.org/POM/4.0.0"
         xmlns:xsi="http://www.w3.org/2001/XMLSchema-instance"
         xsi:schemaLocation="http://maven.apache.org/POM/4.0.0 http://maven.apache.org/maven-v4_0_0.xsd">

    <modelVersion>4.0.0</modelVersion>

    <parent>
        <groupId>io.confluent</groupId>
        <artifactId>rest-utils-parent</artifactId>
        <version>6.0.13-SNAPSHOT</version>
    </parent>

    <artifactId>kafka-rest-parent</artifactId>
    <packaging>pom</packaging>
    <name>kafka-rest-parent</name>
    <organization>
        <name>Confluent, Inc.</name>
        <url>http://confluent.io</url>
    </organization>
    <url>http://confluent.io</url>
    <description>
        The Kafka REST Proxy provides a RESTful interface to a Kafka cluster, making it easy to
        produce and consume messages, view the state of the cluster, and perform administrative
        actions without using the native Kafka protocol or clients.
    </description>

    <licenses>
        <license>
            <name>Confluent Community License</name>
            <url>http://www.confluent.io/confluent-community-license</url>
            <distribution>repo</distribution>
        </license>
    </licenses>

    <scm>
        <connection>scm:git:git://github.com/confluentinc/kafka-rest.git</connection>
        <developerConnection>scm:git:git@github.com:confluentinc/kafka-rest.git</developerConnection>
        <url>https://github.com/confluentinc/kafka-rest</url>
        <tag>HEAD</tag>
    </scm>

    <modules>
        <module>kafka-rest</module>
        <module>kafka-rest-console-scripts</module>
    </modules>

    <properties>
        <confluent.maven.repo>https://packages.confluent.io/maven/</confluent.maven.repo>
        <checkstyle.suppressions.location>checkstyle/suppressions.xml</checkstyle.suppressions.location>
    </properties>

    <repositories>
        <repository>
            <id>confluent</id>
            <name>Confluent</name>
            <url>${confluent.maven.repo}</url>
        </repository>
    </repositories>

    <dependencyManagement>
        <dependencies>
            <dependency>
<<<<<<< HEAD
=======
                <groupId>com.google.auto.value</groupId>
                <artifactId>auto-value-annotations</artifactId>
                <version>1.7.2</version>
            </dependency>
            <dependency>
                <groupId>com.fasterxml.jackson.datatype</groupId>
                <artifactId>jackson-datatype-jdk8</artifactId>
                <version>${jackson.version}</version>
            </dependency>
            <dependency>
                <groupId>com.fasterxml.jackson.datatype</groupId>
                <artifactId>jackson-datatype-guava</artifactId>
                <version>${jackson.version}</version>
            </dependency>
            <dependency>
                <groupId>com.google.guava</groupId>
                <artifactId>guava</artifactId>
                <version>${guava.version}</version>
            </dependency>
            <dependency>
                <groupId>org.yaml</groupId>
                <artifactId>snakeyaml</artifactId>
                <version>1.32</version>
            </dependency>
            <dependency>
>>>>>>> 83ac112f
                <groupId>io.confluent</groupId>
                <artifactId>kafka-schema-registry</artifactId>
                <version>${project.version}</version>
                <exclusions>
                    <exclusion>
                        <groupId>org.yaml</groupId>
                        <artifactId>snakeyaml</artifactId>
                    </exclusion>
                </exclusions>
            </dependency>
        </dependencies>
    </dependencyManagement>

    <build>
        <pluginManagement>
            <plugins>
                <plugin>
                    <groupId>org.apache.avro</groupId>
                    <artifactId>avro-maven-plugin</artifactId>
                    <version>${avro.version}</version>
                </plugin>
                <plugin>
                    <groupId>org.codehaus.mojo</groupId>
                    <artifactId>exec-maven-plugin</artifactId>
                    <version>${exec-maven-plugin.version}</version>
                </plugin>

                <plugin>
                    <artifactId>maven-compiler-plugin</artifactId>
                    <configuration>
                        <annotationProcessorPaths>
                            <annotationProcessorPath>
                                <groupId>com.google.auto.value</groupId>
                                <artifactId>auto-value</artifactId>
                                <version>1.7.2</version>
                            </annotationProcessorPath>
                            <path>
                                <groupId>com.google.auto.service</groupId>
                                <artifactId>auto-service-annotations</artifactId>
                                <version>1.0-rc6</version>
                            </path>
                        </annotationProcessorPaths>
                    </configuration>
                </plugin>
            </plugins>
        </pluginManagement>
    </build>
</project><|MERGE_RESOLUTION|>--- conflicted
+++ resolved
@@ -60,8 +60,6 @@
     <dependencyManagement>
         <dependencies>
             <dependency>
-<<<<<<< HEAD
-=======
                 <groupId>com.google.auto.value</groupId>
                 <artifactId>auto-value-annotations</artifactId>
                 <version>1.7.2</version>
@@ -82,12 +80,6 @@
                 <version>${guava.version}</version>
             </dependency>
             <dependency>
-                <groupId>org.yaml</groupId>
-                <artifactId>snakeyaml</artifactId>
-                <version>1.32</version>
-            </dependency>
-            <dependency>
->>>>>>> 83ac112f
                 <groupId>io.confluent</groupId>
                 <artifactId>kafka-schema-registry</artifactId>
                 <version>${project.version}</version>
