<project xmlns="http://maven.apache.org/POM/4.0.0"
         xmlns:xsi="http://www.w3.org/2001/XMLSchema-instance"
         xsi:schemaLocation="http://maven.apache.org/POM/4.0.0 http://maven.apache.org/maven-v4_0_0.xsd">

    <modelVersion>4.0.0</modelVersion>

    <parent>
        <groupId>io.confluent</groupId>
        <artifactId>rest-utils-parent</artifactId>
        <version>[6.1.5-0, 6.1.6-0)</version>
    </parent>

    <artifactId>kafka-rest-parent</artifactId>
    <packaging>pom</packaging>
    <name>kafka-rest-parent</name>
    <version>6.1.5-0</version>
    <organization>
        <name>Confluent, Inc.</name>
        <url>http://confluent.io</url>
    </organization>
    <url>http://confluent.io</url>
    <description>
        The Kafka REST Proxy provides a RESTful interface to a Kafka cluster, making it easy to
        produce and consume messages, view the state of the cluster, and perform administrative
        actions without using the native Kafka protocol or clients.
    </description>

    <licenses>
        <license>
            <name>Confluent Community License</name>
            <url>http://www.confluent.io/confluent-community-license</url>
            <distribution>repo</distribution>
        </license>
    </licenses>

    <scm>
        <connection>scm:git:git://github.com/confluentinc/kafka-rest.git</connection>
        <developerConnection>scm:git:git@github.com:confluentinc/kafka-rest.git</developerConnection>
        <url>https://github.com/confluentinc/kafka-rest</url>
        <tag>HEAD</tag>
    </scm>

    <modules>
        <module>kafka-rest</module>
        <module>kafka-rest-console-scripts</module>
    </modules>

    <properties>
<<<<<<< HEAD
=======
        <confluent.maven.repo>https://packages.confluent.io/maven/</confluent.maven.repo>
>>>>>>> 2253e627
        <checkstyle.suppressions.location>checkstyle/suppressions.xml</checkstyle.suppressions.location>
        <io.confluent.kafka-rest.version>6.1.5-0</io.confluent.kafka-rest.version>
    </properties>

    <repositories>
        <repository>
            <id>confluent</id>
            <name>Confluent</name>
            <url>http://packages.confluent.io/maven/</url>
        </repository>
    </repositories>

    <dependencyManagement>
        <dependencies>
            <dependency>
                <groupId>com.google.auto.value</groupId>
                <artifactId>auto-value-annotations</artifactId>
                <version>1.7.2</version>
            </dependency>
            <dependency>
                <groupId>com.fasterxml.jackson.datatype</groupId>
                <artifactId>jackson-datatype-jdk8</artifactId>
                <version>${jackson.version}</version>
            </dependency>
            <dependency>
                <groupId>com.fasterxml.jackson.datatype</groupId>
                <artifactId>jackson-datatype-guava</artifactId>
                <version>${jackson.version}</version>
            </dependency>
            <dependency>
                <groupId>com.google.guava</groupId>
                <artifactId>guava</artifactId>
                <version>${guava.version}</version>
            </dependency>
            <dependency>
                <groupId>org.junit.jupiter</groupId>
                <artifactId>junit-jupiter-api</artifactId>
                <version>${junit.jupiter.version}</version>
            </dependency>
            <dependency>
                <groupId>org.junit.jupiter</groupId>
                <artifactId>junit-jupiter-engine</artifactId>
                <version>${junit.jupiter.version}</version>
            </dependency>
            <dependency>
                <groupId>org.junit.vintage</groupId>
                <artifactId>junit-vintage-engine</artifactId>
                <version>${junit.jupiter.version}</version>
            </dependency>
        </dependencies>
    </dependencyManagement>

    <build>
        <pluginManagement>
            <plugins>
                <plugin>
                    <groupId>org.apache.avro</groupId>
                    <artifactId>avro-maven-plugin</artifactId>
                    <version>${avro.version}</version>
                </plugin>
                <plugin>
                    <groupId>org.codehaus.mojo</groupId>
                    <artifactId>exec-maven-plugin</artifactId>
                    <version>${exec-maven-plugin.version}</version>
                </plugin>

                <plugin>
                    <artifactId>maven-compiler-plugin</artifactId>
                    <configuration>
                        <annotationProcessorPaths>
                            <annotationProcessorPath>
                                <groupId>com.google.auto.value</groupId>
                                <artifactId>auto-value</artifactId>
                                <version>1.7.2</version>
                            </annotationProcessorPath>
                            <path>
                                <groupId>com.google.auto.service</groupId>
                                <artifactId>auto-service-annotations</artifactId>
                                <version>1.0-rc6</version>
                            </path>
                        </annotationProcessorPaths>
                    </configuration>
                </plugin>
            </plugins>
        </pluginManagement>
    </build>
</project><|MERGE_RESOLUTION|>--- conflicted
+++ resolved
@@ -46,10 +46,7 @@
     </modules>
 
     <properties>
-<<<<<<< HEAD
-=======
         <confluent.maven.repo>https://packages.confluent.io/maven/</confluent.maven.repo>
->>>>>>> 2253e627
         <checkstyle.suppressions.location>checkstyle/suppressions.xml</checkstyle.suppressions.location>
         <io.confluent.kafka-rest.version>6.1.5-0</io.confluent.kafka-rest.version>
     </properties>
