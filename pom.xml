--- conflicted
+++ resolved
@@ -48,13 +48,8 @@
         <confluent.maven.repo>https://packages.confluent.io/maven/</confluent.maven.repo>
         <checkstyle.config.location>checkstyle/checkstyle.xml</checkstyle.config.location>
         <checkstyle.suppressions.location>checkstyle/suppressions.xml</checkstyle.suppressions.location>
-<<<<<<< HEAD
-        <io.confluent.kafka-rest.version>8.0.0-0</io.confluent.kafka-rest.version>
+        <io.confluent.kafka-rest.version>8.1.0-0</io.confluent.kafka-rest.version>
         <!-- Allow enough heap space for integration tests with Kraft -->
-=======
-        <io.confluent.kafka-rest.version>8.1.0-0</io.confluent.kafka-rest.version>
-        <!-- Allow enough heap space for integration tests with both Kraft and Zookeeper -->
->>>>>>> cdc70599
         <argLine>-Xmx4g -Xms2g</argLine>
     </properties>
 
