<project xmlns="http://maven.apache.org/POM/4.0.0"
         xmlns:xsi="http://www.w3.org/2001/XMLSchema-instance"
         xsi:schemaLocation="http://maven.apache.org/POM/4.0.0 http://maven.apache.org/maven-v4_0_0.xsd">

    <modelVersion>4.0.0</modelVersion>

    <parent>
        <groupId>io.confluent</groupId>
        <artifactId>rest-utils-parent</artifactId>
<<<<<<< HEAD
        <version>7.1.7</version>
=======
        <version>[7.1.7-0, 7.1.8-0)</version>
>>>>>>> 6eff6f15
    </parent>

    <artifactId>kafka-rest-parent</artifactId>
    <packaging>pom</packaging>
    <name>kafka-rest-parent</name>
<<<<<<< HEAD
    <version>7.1.7</version>
=======
    <version>7.1.7-0</version>
>>>>>>> 6eff6f15
    <organization>
        <name>Confluent, Inc.</name>
        <url>http://confluent.io</url>
    </organization>
    <url>http://confluent.io</url>
    <description>
        The Kafka REST Proxy provides a RESTful interface to a Kafka cluster, making it easy to
        produce and consume messages, view the state of the cluster, and perform administrative
        actions without using the native Kafka protocol or clients.
    </description>

    <licenses>
        <license>
            <name>Confluent Community License</name>
            <url>http://www.confluent.io/confluent-community-license</url>
            <distribution>repo</distribution>
        </license>
    </licenses>

    <scm>
        <connection>scm:git:git://github.com/confluentinc/kafka-rest.git</connection>
        <developerConnection>scm:git:git@github.com:confluentinc/kafka-rest.git</developerConnection>
        <url>https://github.com/confluentinc/kafka-rest</url>
        <tag>HEAD</tag>
    </scm>

    <modules>
        <module>kafka-rest</module>
    </modules>

    <properties>
        <confluent.maven.repo>https://packages.confluent.io/maven/</confluent.maven.repo>
        <checkstyle.suppressions.location>checkstyle/suppressions.xml</checkstyle.suppressions.location>
<<<<<<< HEAD
        <io.confluent.kafka-rest.version>7.1.7</io.confluent.kafka-rest.version>
=======
        <io.confluent.kafka-rest.version>7.1.7-0</io.confluent.kafka-rest.version>
>>>>>>> 6eff6f15
    </properties>

    <repositories>
        <repository>
            <id>confluent</id>
            <name>Confluent</name>
            <url>https://packages.confluent.io/maven/</url>
        </repository>
    </repositories>

    <dependencyManagement>
        <dependencies>
            <dependency>
                <groupId>com.google.auto.value</groupId>
                <artifactId>auto-value-annotations</artifactId>
                <version>1.7.2</version>
            </dependency>
            <dependency>
                <groupId>com.fasterxml.jackson.datatype</groupId>
                <artifactId>jackson-datatype-jdk8</artifactId>
                <version>${jackson.version}</version>
            </dependency>
            <dependency>
                <groupId>com.fasterxml.jackson.datatype</groupId>
                <artifactId>jackson-datatype-guava</artifactId>
                <version>${jackson.version}</version>
            </dependency>
            <dependency>
                <groupId>com.google.guava</groupId>
                <artifactId>guava</artifactId>
                <version>${guava.version}</version>
            </dependency>
            <dependency>
                <groupId>com.google.code.gson</groupId>
                <artifactId>gson</artifactId>
                <version>${gson.version}</version>
            </dependency>
            <dependency>
                <groupId>io.github.resilience4j</groupId>
                <artifactId>resilience4j-ratelimiter</artifactId>
                <version>1.7.1</version>
            </dependency>
            <dependency>
                <groupId>org.junit.jupiter</groupId>
                <artifactId>junit-jupiter-api</artifactId>
                <version>${junit.jupiter.version}</version>
            </dependency>
            <dependency>
                <groupId>org.junit.jupiter</groupId>
                <artifactId>junit-jupiter-engine</artifactId>
                <version>${junit.jupiter.version}</version>
            </dependency>
            <dependency>
                <groupId>org.junit.vintage</groupId>
                <artifactId>junit-vintage-engine</artifactId>
                <version>${junit.jupiter.version}</version>
            </dependency>
            <dependency>
                <groupId>org.bouncycastle</groupId>
                <artifactId>bcprov-jdk15on</artifactId>
                <version>${bouncycastle.version}</version>
            </dependency>
            <dependency>
                <groupId>org.bouncycastle</groupId>
                <artifactId>bcpkix-jdk15on</artifactId>
                <version>${bouncycastle.version}</version>
            </dependency>
            <dependency>
                <groupId>org.bouncycastle</groupId>
                <artifactId>bcprov-ext-jdk15on</artifactId>
                <version>${bouncycastle.version}</version>
            </dependency>
            <dependency>
                <groupId>org.hamcrest</groupId>
                <artifactId>hamcrest-library</artifactId>
                <version>$(hamcrest.version)</version>
                <scope>test</scope>
            </dependency>
            <dependency>
<<<<<<< HEAD
                <groupId>org.yaml</groupId>
                <artifactId>snakeyaml</artifactId>
                <version>1.32</version>
            </dependency>
            <dependency>
=======
>>>>>>> 6eff6f15
                <groupId>io.confluent</groupId>
                <artifactId>kafka-schema-registry</artifactId>
                <version>${io.confluent.schema-registry.version}</version>
                <exclusions>
                    <exclusion>
                        <groupId>org.yaml</groupId>
                        <artifactId>snakeyaml</artifactId>
                    </exclusion>
                </exclusions>
            </dependency>
        </dependencies>
    </dependencyManagement>

    <build>
        <pluginManagement>
            <plugins>
                <plugin>
                    <groupId>org.apache.avro</groupId>
                    <artifactId>avro-maven-plugin</artifactId>
                    <version>${avro.version}</version>
                </plugin>
                <plugin>
                    <groupId>org.codehaus.mojo</groupId>
                    <artifactId>exec-maven-plugin</artifactId>
                    <version>${exec-maven-plugin.version}</version>
                </plugin>

                <plugin>
                    <artifactId>maven-compiler-plugin</artifactId>
                    <configuration>
                        <annotationProcessorPaths>
                            <annotationProcessorPath>
                                <groupId>com.google.auto.value</groupId>
                                <artifactId>auto-value</artifactId>
                                <version>1.7.2</version>
                            </annotationProcessorPath>
                            <path>
                                <groupId>com.google.auto.service</groupId>
                                <artifactId>auto-service-annotations</artifactId>
                                <version>1.0-rc6</version>
                            </path>
                        </annotationProcessorPaths>
                    </configuration>
                </plugin>

		<plugin>
		    <groupId>com.diffplug.spotless</groupId>
		    <artifactId>spotless-maven-plugin</artifactId>
		    <version>2.12.3</version>
		    <configuration>
	  	        <java>
			    <googleJavaFormat>
			        <version>1.7</version>
			    </googleJavaFormat>
		        </java>
		    </configuration>
                    <executions>
	                <execution>
			    <phase>compile</phase>
			    <goals>
			        <goal>check</goal>
			    </goals>
			</execution>
	            </executions>
                </plugin>
            </plugins>
        </pluginManagement>
    </build>

    <profiles>
        <profile>
            <id>cloudPackageSmokeTest</id>
            <activation>
                <property>
                    <name>KAFKA_REST_CLOUD_SMOKE_TESTS</name>
                    <value>true</value>
                </property>
            </activation>
            <build>
                <plugins>
                    <!-- skip checkstyle -->
                    <plugin>
                        <groupId>org.apache.maven.plugins</groupId>
                        <artifactId>maven-checkstyle-plugin</artifactId>
                        <configuration>
                            <skip>true</skip>
                        </configuration>
                    </plugin>
                </plugins>
            </build>
        </profile>
    </profiles>
</project><|MERGE_RESOLUTION|>--- conflicted
+++ resolved
@@ -7,21 +7,13 @@
     <parent>
         <groupId>io.confluent</groupId>
         <artifactId>rest-utils-parent</artifactId>
-<<<<<<< HEAD
-        <version>7.1.7</version>
-=======
         <version>[7.1.7-0, 7.1.8-0)</version>
->>>>>>> 6eff6f15
     </parent>
 
     <artifactId>kafka-rest-parent</artifactId>
     <packaging>pom</packaging>
     <name>kafka-rest-parent</name>
-<<<<<<< HEAD
-    <version>7.1.7</version>
-=======
     <version>7.1.7-0</version>
->>>>>>> 6eff6f15
     <organization>
         <name>Confluent, Inc.</name>
         <url>http://confluent.io</url>
@@ -55,11 +47,7 @@
     <properties>
         <confluent.maven.repo>https://packages.confluent.io/maven/</confluent.maven.repo>
         <checkstyle.suppressions.location>checkstyle/suppressions.xml</checkstyle.suppressions.location>
-<<<<<<< HEAD
-        <io.confluent.kafka-rest.version>7.1.7</io.confluent.kafka-rest.version>
-=======
         <io.confluent.kafka-rest.version>7.1.7-0</io.confluent.kafka-rest.version>
->>>>>>> 6eff6f15
     </properties>
 
     <repositories>
@@ -139,14 +127,6 @@
                 <scope>test</scope>
             </dependency>
             <dependency>
-<<<<<<< HEAD
-                <groupId>org.yaml</groupId>
-                <artifactId>snakeyaml</artifactId>
-                <version>1.32</version>
-            </dependency>
-            <dependency>
-=======
->>>>>>> 6eff6f15
                 <groupId>io.confluent</groupId>
                 <artifactId>kafka-schema-registry</artifactId>
                 <version>${io.confluent.schema-registry.version}</version>
