<project xmlns="http://maven.apache.org/POM/4.0.0"
         xmlns:xsi="http://www.w3.org/2001/XMLSchema-instance"
         xsi:schemaLocation="http://maven.apache.org/POM/4.0.0 http://maven.apache.org/maven-v4_0_0.xsd">

    <modelVersion>4.0.0</modelVersion>

    <parent>
        <groupId>io.confluent</groupId>
        <artifactId>rest-utils-parent</artifactId>
        <version>[7.1.2-0, 7.1.3-0)</version>
    </parent>

    <artifactId>kafka-rest-parent</artifactId>
    <packaging>pom</packaging>
    <name>kafka-rest-parent</name>
    <version>7.1.2-0</version>
    <organization>
        <name>Confluent, Inc.</name>
        <url>http://confluent.io</url>
    </organization>
    <url>http://confluent.io</url>
    <description>
        The Kafka REST Proxy provides a RESTful interface to a Kafka cluster, making it easy to
        produce and consume messages, view the state of the cluster, and perform administrative
        actions without using the native Kafka protocol or clients.
    </description>

    <licenses>
        <license>
            <name>Confluent Community License</name>
            <url>http://www.confluent.io/confluent-community-license</url>
            <distribution>repo</distribution>
        </license>
    </licenses>

    <scm>
        <connection>scm:git:git://github.com/confluentinc/kafka-rest.git</connection>
        <developerConnection>scm:git:git@github.com:confluentinc/kafka-rest.git</developerConnection>
        <url>https://github.com/confluentinc/kafka-rest</url>
        <tag>HEAD</tag>
    </scm>

    <modules>
        <module>kafka-rest</module>
    </modules>

    <properties>
        <confluent.maven.repo>https://packages.confluent.io/maven/</confluent.maven.repo>
        <checkstyle.suppressions.location>checkstyle/suppressions.xml</checkstyle.suppressions.location>
        <io.confluent.kafka-rest.version>7.1.2-0</io.confluent.kafka-rest.version>
    </properties>

    <repositories>
        <repository>
            <id>confluent</id>
            <name>Confluent</name>
            <url>http://packages.confluent.io/maven/</url>
        </repository>
    </repositories>

    <dependencyManagement>
        <dependencies>
            <dependency>
                <groupId>com.google.auto.value</groupId>
                <artifactId>auto-value-annotations</artifactId>
                <version>1.7.2</version>
            </dependency>
            <dependency>
                <groupId>com.fasterxml.jackson.datatype</groupId>
                <artifactId>jackson-datatype-jdk8</artifactId>
                <version>${jackson.version}</version>
            </dependency>
            <dependency>
                <groupId>com.fasterxml.jackson.datatype</groupId>
                <artifactId>jackson-datatype-guava</artifactId>
                <version>${jackson.version}</version>
            </dependency>
            <dependency>
                <groupId>com.google.guava</groupId>
                <artifactId>guava</artifactId>
                <version>${guava.version}</version>
            </dependency>
            <dependency>
<<<<<<< HEAD
                <groupId>com.google.code.gson</groupId>
                <artifactId>gson</artifactId>
                <version>${gson.version}</version>
            </dependency>

=======
                <groupId>io.github.resilience4j</groupId>
                <artifactId>resilience4j-ratelimiter</artifactId>
                <version>1.7.1</version>
            </dependency>
>>>>>>> 8df64fd6
            <dependency>
                <groupId>org.junit.jupiter</groupId>
                <artifactId>junit-jupiter-api</artifactId>
                <version>${junit.jupiter.version}</version>
            </dependency>
            <dependency>
                <groupId>org.junit.jupiter</groupId>
                <artifactId>junit-jupiter-engine</artifactId>
                <version>${junit.jupiter.version}</version>
            </dependency>
            <dependency>
                <groupId>org.junit.vintage</groupId>
                <artifactId>junit-vintage-engine</artifactId>
                <version>${junit.jupiter.version}</version>
            </dependency>
            <dependency>
                <groupId>org.bouncycastle</groupId>
                <artifactId>bcprov-jdk15on</artifactId>
                <version>${bouncycastle.version}</version>
            </dependency>
            <dependency>
                <groupId>org.bouncycastle</groupId>
                <artifactId>bcpkix-jdk15on</artifactId>
                <version>${bouncycastle.version}</version>
            </dependency>
            <dependency>
                <groupId>org.bouncycastle</groupId>
                <artifactId>bcprov-ext-jdk15on</artifactId>
                <version>${bouncycastle.version}</version>
            </dependency>
            <dependency>
                <groupId>org.hamcrest</groupId>
                <artifactId>hamcrest-library</artifactId>
                <version>$(hamcrest.version)</version>
                <scope>test</scope>
            </dependency>
        </dependencies>
    </dependencyManagement>

    <build>
        <pluginManagement>
            <plugins>
                <plugin>
                    <groupId>org.apache.avro</groupId>
                    <artifactId>avro-maven-plugin</artifactId>
                    <version>${avro.version}</version>
                </plugin>
                <plugin>
                    <groupId>org.codehaus.mojo</groupId>
                    <artifactId>exec-maven-plugin</artifactId>
                    <version>${exec-maven-plugin.version}</version>
                </plugin>

                <plugin>
                    <artifactId>maven-compiler-plugin</artifactId>
                    <configuration>
                        <annotationProcessorPaths>
                            <annotationProcessorPath>
                                <groupId>com.google.auto.value</groupId>
                                <artifactId>auto-value</artifactId>
                                <version>1.7.2</version>
                            </annotationProcessorPath>
                            <path>
                                <groupId>com.google.auto.service</groupId>
                                <artifactId>auto-service-annotations</artifactId>
                                <version>1.0-rc6</version>
                            </path>
                        </annotationProcessorPaths>
                    </configuration>
                </plugin>

		<plugin>
		    <groupId>com.diffplug.spotless</groupId>
		    <artifactId>spotless-maven-plugin</artifactId>
		    <version>2.12.3</version>
		    <configuration>
	  	        <java>
			    <googleJavaFormat>
			        <version>1.7</version>
			    </googleJavaFormat>
		        </java>
		    </configuration>
                    <executions>
	                <execution>
			    <phase>compile</phase>
			    <goals>
			        <goal>check</goal>
			    </goals>
			</execution>
	            </executions>
                </plugin>
            </plugins>
        </pluginManagement>
    </build>

    <profiles>
        <profile>
            <id>cloudPackageSmokeTest</id>
            <activation>
                <property>
                    <name>KAFKA_REST_CLOUD_SMOKE_TESTS</name>
                    <value>true</value>
                </property>
            </activation>
            <build>
                <plugins>
                    <!-- skip checkstyle -->
                    <plugin>
                        <groupId>org.apache.maven.plugins</groupId>
                        <artifactId>maven-checkstyle-plugin</artifactId>
                        <configuration>
                            <skip>true</skip>
                        </configuration>
                    </plugin>
                </plugins>
            </build>
        </profile>
    </profiles>
</project><|MERGE_RESOLUTION|>--- conflicted
+++ resolved
@@ -81,18 +81,15 @@
                 <version>${guava.version}</version>
             </dependency>
             <dependency>
-<<<<<<< HEAD
                 <groupId>com.google.code.gson</groupId>
                 <artifactId>gson</artifactId>
                 <version>${gson.version}</version>
             </dependency>
-
-=======
+            <dependency>
                 <groupId>io.github.resilience4j</groupId>
                 <artifactId>resilience4j-ratelimiter</artifactId>
                 <version>1.7.1</version>
             </dependency>
->>>>>>> 8df64fd6
             <dependency>
                 <groupId>org.junit.jupiter</groupId>
                 <artifactId>junit-jupiter-api</artifactId>
