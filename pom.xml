--- conflicted
+++ resolved
@@ -60,8 +60,6 @@
     <dependencyManagement>
         <dependencies>
             <dependency>
-<<<<<<< HEAD
-=======
                 <groupId>com.google.auto.value</groupId>
                 <artifactId>auto-value-annotations</artifactId>
                 <version>1.7.2</version>
@@ -82,27 +80,12 @@
                 <version>${guava.version}</version>
             </dependency>
             <dependency>
->>>>>>> c3c29639
                 <groupId>org.yaml</groupId>
                 <artifactId>snakeyaml</artifactId>
                 <version>1.32</version>
             </dependency>
             <dependency>
                 <groupId>io.confluent</groupId>
-<<<<<<< HEAD
-                <artifactId>kafka-schema-registry-client</artifactId>
-                <version>${project.version}</version>
-                <exclusions>
-                    <exclusion>
-                        <groupId>org.yaml</groupId>
-                        <artifactId>snakeyaml</artifactId>
-                    </exclusion>
-                </exclusions>
-            </dependency>
-            <dependency>
-                <groupId>io.confluent</groupId>
-=======
->>>>>>> c3c29639
                 <artifactId>kafka-schema-registry</artifactId>
                 <version>${project.version}</version>
                 <exclusions>
@@ -114,16 +97,6 @@
             </dependency>
         </dependencies>
     </dependencyManagement>
-<<<<<<< HEAD
-
-    <dependencies>
-        <dependency>
-            <groupId>com.github.spotbugs</groupId>
-            <artifactId>spotbugs-annotations</artifactId>
-        </dependency>
-    </dependencies>
-=======
->>>>>>> c3c29639
 
     <build>
         <pluginManagement>
