<project xmlns="http://maven.apache.org/POM/4.0.0"
         xmlns:xsi="http://www.w3.org/2001/XMLSchema-instance"
         xsi:schemaLocation="http://maven.apache.org/POM/4.0.0 http://maven.apache.org/maven-v4_0_0.xsd">

    <modelVersion>4.0.0</modelVersion>

    <parent>
        <groupId>io.confluent</groupId>
        <artifactId>rest-utils-parent</artifactId>
        <version>[6.2.9-0, 6.2.10-0)</version>
    </parent>

    <artifactId>kafka-rest-parent</artifactId>
    <packaging>pom</packaging>
    <name>kafka-rest-parent</name>
    <version>6.2.9-0</version>
    <organization>
        <name>Confluent, Inc.</name>
        <url>http://confluent.io</url>
    </organization>
    <url>http://confluent.io</url>
    <description>
        The Kafka REST Proxy provides a RESTful interface to a Kafka cluster, making it easy to
        produce and consume messages, view the state of the cluster, and perform administrative
        actions without using the native Kafka protocol or clients.
    </description>

    <licenses>
        <license>
            <name>Confluent Community License</name>
            <url>http://www.confluent.io/confluent-community-license</url>
            <distribution>repo</distribution>
        </license>
    </licenses>

    <scm>
        <connection>scm:git:git://github.com/confluentinc/kafka-rest.git</connection>
        <developerConnection>scm:git:git@github.com:confluentinc/kafka-rest.git</developerConnection>
        <url>https://github.com/confluentinc/kafka-rest</url>
        <tag>HEAD</tag>
    </scm>

    <modules>
        <module>kafka-rest</module>
    </modules>

    <properties>
        <confluent.maven.repo>https://packages.confluent.io/maven/</confluent.maven.repo>
        <checkstyle.suppressions.location>checkstyle/suppressions.xml</checkstyle.suppressions.location>
        <io.confluent.kafka-rest.version>6.2.9-0</io.confluent.kafka-rest.version>
    </properties>

    <repositories>
        <repository>
            <id>confluent</id>
            <name>Confluent</name>
            <url>https://packages.confluent.io/maven/</url>
        </repository>
    </repositories>

    <dependencyManagement>
        <dependencies>
            <dependency>
                <groupId>com.google.auto.value</groupId>
                <artifactId>auto-value-annotations</artifactId>
                <version>1.7.2</version>
            </dependency>
            <dependency>
                <groupId>com.fasterxml.jackson.datatype</groupId>
                <artifactId>jackson-datatype-jdk8</artifactId>
                <version>${jackson.version}</version>
            </dependency>
            <dependency>
                <groupId>com.fasterxml.jackson.datatype</groupId>
                <artifactId>jackson-datatype-guava</artifactId>
                <version>${jackson.version}</version>
            </dependency>
            <dependency>
                <groupId>com.google.guava</groupId>
                <artifactId>guava</artifactId>
                <version>${guava.version}</version>
            </dependency>
            <dependency>
                <groupId>org.junit.jupiter</groupId>
                <artifactId>junit-jupiter-api</artifactId>
                <version>${junit.jupiter.version}</version>
            </dependency>
            <dependency>
                <groupId>org.junit.jupiter</groupId>
                <artifactId>junit-jupiter-engine</artifactId>
                <version>${junit.jupiter.version}</version>
            </dependency>
            <dependency>
                <groupId>org.junit.vintage</groupId>
                <artifactId>junit-vintage-engine</artifactId>
                <version>${junit.jupiter.version}</version>
            </dependency>
            <dependency>
<<<<<<< HEAD
                <groupId>org.yaml</groupId>
                <artifactId>snakeyaml</artifactId>
                <version>1.32</version>
            </dependency>
            <dependency>
                <groupId>io.confluent</groupId>
                <artifactId>kafka-schema-registry</artifactId>
                <exclusions>
                    <exclusion>
                        <groupId>org.yaml</groupId>
                        <artifactId>snakeyaml</artifactId>
                    </exclusion>
                </exclusions>
=======
                <groupId>org.bouncycastle</groupId>
                <artifactId>bcprov-jdk15on</artifactId>
                <version>${bouncycastle.version}</version>
            </dependency>
            <dependency>
                <groupId>org.bouncycastle</groupId>
                <artifactId>bcpkix-jdk15on</artifactId>
                <version>${bouncycastle.version}</version>
            </dependency>
            <dependency>
                <groupId>org.bouncycastle</groupId>
                <artifactId>bcprov-ext-jdk15on</artifactId>
                <version>${bouncycastle.version}</version>
            </dependency>
            <dependency>
                <groupId>org.hamcrest</groupId>
                <artifactId>hamcrest-library</artifactId>
                <version>$(hamcrest.version)</version>
                <scope>test</scope>
>>>>>>> c23e9c76
            </dependency>
        </dependencies>
    </dependencyManagement>

    <build>
        <pluginManagement>
            <plugins>
                <plugin>
                    <groupId>org.apache.avro</groupId>
                    <artifactId>avro-maven-plugin</artifactId>
                    <version>${avro.version}</version>
                </plugin>
                <plugin>
                    <groupId>org.codehaus.mojo</groupId>
                    <artifactId>exec-maven-plugin</artifactId>
                    <version>${exec-maven-plugin.version}</version>
                </plugin>

                <plugin>
                    <artifactId>maven-compiler-plugin</artifactId>
                    <configuration>
                        <annotationProcessorPaths>
                            <annotationProcessorPath>
                                <groupId>com.google.auto.value</groupId>
                                <artifactId>auto-value</artifactId>
                                <version>1.7.2</version>
                            </annotationProcessorPath>
                            <path>
                                <groupId>com.google.auto.service</groupId>
                                <artifactId>auto-service-annotations</artifactId>
                                <version>1.0-rc6</version>
                            </path>
                        </annotationProcessorPaths>
                    </configuration>
                </plugin>
            </plugins>
        </pluginManagement>
    </build>
</project><|MERGE_RESOLUTION|>--- conflicted
+++ resolved
@@ -96,21 +96,6 @@
                 <version>${junit.jupiter.version}</version>
             </dependency>
             <dependency>
-<<<<<<< HEAD
-                <groupId>org.yaml</groupId>
-                <artifactId>snakeyaml</artifactId>
-                <version>1.32</version>
-            </dependency>
-            <dependency>
-                <groupId>io.confluent</groupId>
-                <artifactId>kafka-schema-registry</artifactId>
-                <exclusions>
-                    <exclusion>
-                        <groupId>org.yaml</groupId>
-                        <artifactId>snakeyaml</artifactId>
-                    </exclusion>
-                </exclusions>
-=======
                 <groupId>org.bouncycastle</groupId>
                 <artifactId>bcprov-jdk15on</artifactId>
                 <version>${bouncycastle.version}</version>
@@ -130,7 +115,21 @@
                 <artifactId>hamcrest-library</artifactId>
                 <version>$(hamcrest.version)</version>
                 <scope>test</scope>
->>>>>>> c23e9c76
+            </dependency>
+            <dependency>
+                <groupId>org.yaml</groupId>
+                <artifactId>snakeyaml</artifactId>
+                <version>1.32</version>
+            </dependency>
+            <dependency>
+                <groupId>io.confluent</groupId>
+                <artifactId>kafka-schema-registry</artifactId>
+                <exclusions>
+                    <exclusion>
+                        <groupId>org.yaml</groupId>
+                        <artifactId>snakeyaml</artifactId>
+                    </exclusion>
+                </exclusions>
             </dependency>
         </dependencies>
     </dependencyManagement>
