<project xmlns="http://maven.apache.org/POM/4.0.0"
         xmlns:xsi="http://www.w3.org/2001/XMLSchema-instance"
         xsi:schemaLocation="http://maven.apache.org/POM/4.0.0 http://maven.apache.org/maven-v4_0_0.xsd">

    <modelVersion>4.0.0</modelVersion>

    <parent>
        <groupId>io.confluent</groupId>
        <artifactId>rest-utils-parent</artifactId>
        <version>[6.2.10-0, 6.2.11-0)</version>
    </parent>

    <artifactId>kafka-rest-parent</artifactId>
    <packaging>pom</packaging>
    <name>kafka-rest-parent</name>
    <version>6.2.10-0</version>
    <organization>
        <name>Confluent, Inc.</name>
        <url>http://confluent.io</url>
    </organization>
    <url>http://confluent.io</url>
    <description>
        The Kafka REST Proxy provides a RESTful interface to a Kafka cluster, making it easy to
        produce and consume messages, view the state of the cluster, and perform administrative
        actions without using the native Kafka protocol or clients.
    </description>

    <licenses>
        <license>
            <name>Confluent Community License</name>
            <url>http://www.confluent.io/confluent-community-license</url>
            <distribution>repo</distribution>
        </license>
    </licenses>

    <scm>
        <connection>scm:git:git://github.com/confluentinc/kafka-rest.git</connection>
        <developerConnection>scm:git:git@github.com:confluentinc/kafka-rest.git</developerConnection>
        <url>https://github.com/confluentinc/kafka-rest</url>
        <tag>HEAD</tag>
    </scm>

    <modules>
        <module>kafka-rest</module>
    </modules>

    <properties>
        <confluent.maven.repo>https://packages.confluent.io/maven/</confluent.maven.repo>
        <checkstyle.suppressions.location>checkstyle/suppressions.xml</checkstyle.suppressions.location>
        <io.confluent.kafka-rest.version>6.2.10-0</io.confluent.kafka-rest.version>
    </properties>

    <repositories>
        <repository>
            <id>confluent</id>
            <name>Confluent</name>
            <url>https://packages.confluent.io/maven/</url>
        </repository>
    </repositories>

    <dependencyManagement>
        <dependencies>
            <dependency>
                <groupId>com.google.auto.value</groupId>
                <artifactId>auto-value-annotations</artifactId>
                <version>1.7.2</version>
            </dependency>
            <dependency>
                <groupId>com.fasterxml.jackson.datatype</groupId>
                <artifactId>jackson-datatype-jdk8</artifactId>
                <version>${jackson.version}</version>
            </dependency>
            <dependency>
                <groupId>com.fasterxml.jackson.datatype</groupId>
                <artifactId>jackson-datatype-guava</artifactId>
                <version>${jackson.version}</version>
            </dependency>
            <dependency>
                <groupId>com.google.guava</groupId>
                <artifactId>guava</artifactId>
                <version>${guava.version}</version>
            </dependency>
            <dependency>
                <groupId>org.junit.jupiter</groupId>
                <artifactId>junit-jupiter-api</artifactId>
                <version>${junit.jupiter.version}</version>
            </dependency>
            <dependency>
                <groupId>org.junit.jupiter</groupId>
                <artifactId>junit-jupiter-engine</artifactId>
                <version>${junit.jupiter.version}</version>
            </dependency>
            <dependency>
                <groupId>org.junit.vintage</groupId>
                <artifactId>junit-vintage-engine</artifactId>
                <version>${junit.jupiter.version}</version>
            </dependency>
            <dependency>
<<<<<<< HEAD
=======
                <groupId>org.bouncycastle</groupId>
                <artifactId>bcprov-jdk15on</artifactId>
                <version>${bouncycastle.version}</version>
            </dependency>
            <dependency>
                <groupId>org.bouncycastle</groupId>
                <artifactId>bcpkix-jdk15on</artifactId>
                <version>${bouncycastle.version}</version>
            </dependency>
            <dependency>
                <groupId>org.bouncycastle</groupId>
                <artifactId>bcprov-ext-jdk15on</artifactId>
                <version>${bouncycastle.version}</version>
            </dependency>
            <dependency>
                <groupId>org.hamcrest</groupId>
                <artifactId>hamcrest-library</artifactId>
                <version>$(hamcrest.version)</version>
                <scope>test</scope>
            </dependency>
            <dependency>
                <groupId>org.yaml</groupId>
                <artifactId>snakeyaml</artifactId>
                <version>1.32</version>
            </dependency>
            <dependency>
>>>>>>> bdd2c3dd
                <groupId>io.confluent</groupId>
                <artifactId>kafka-schema-registry</artifactId>
                <version>${io.confluent.schema-registry.version}</version>
                <exclusions>
                    <exclusion>
                        <groupId>org.yaml</groupId>
                        <artifactId>snakeyaml</artifactId>
                    </exclusion>
                </exclusions>
            </dependency>
        </dependencies>
    </dependencyManagement>

    <build>
        <pluginManagement>
            <plugins>
                <plugin>
                    <groupId>org.apache.avro</groupId>
                    <artifactId>avro-maven-plugin</artifactId>
                    <version>${avro.version}</version>
                </plugin>
                <plugin>
                    <groupId>org.codehaus.mojo</groupId>
                    <artifactId>exec-maven-plugin</artifactId>
                    <version>${exec-maven-plugin.version}</version>
                </plugin>

                <plugin>
                    <artifactId>maven-compiler-plugin</artifactId>
                    <configuration>
                        <annotationProcessorPaths>
                            <annotationProcessorPath>
                                <groupId>com.google.auto.value</groupId>
                                <artifactId>auto-value</artifactId>
                                <version>1.7.2</version>
                            </annotationProcessorPath>
                            <path>
                                <groupId>com.google.auto.service</groupId>
                                <artifactId>auto-service-annotations</artifactId>
                                <version>1.0-rc6</version>
                            </path>
                        </annotationProcessorPaths>
                    </configuration>
                </plugin>
            </plugins>
        </pluginManagement>
    </build>
</project><|MERGE_RESOLUTION|>--- conflicted
+++ resolved
@@ -96,8 +96,6 @@
                 <version>${junit.jupiter.version}</version>
             </dependency>
             <dependency>
-<<<<<<< HEAD
-=======
                 <groupId>org.bouncycastle</groupId>
                 <artifactId>bcprov-jdk15on</artifactId>
                 <version>${bouncycastle.version}</version>
@@ -119,12 +117,6 @@
                 <scope>test</scope>
             </dependency>
             <dependency>
-                <groupId>org.yaml</groupId>
-                <artifactId>snakeyaml</artifactId>
-                <version>1.32</version>
-            </dependency>
-            <dependency>
->>>>>>> bdd2c3dd
                 <groupId>io.confluent</groupId>
                 <artifactId>kafka-schema-registry</artifactId>
                 <version>${io.confluent.schema-registry.version}</version>
