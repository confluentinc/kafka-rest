--- conflicted
+++ resolved
@@ -123,7 +123,12 @@
                 <scope>test</scope>
             </dependency>
             <dependency>
-<<<<<<< HEAD
+                <groupId>org.glassfish.jersey.connectors</groupId>
+                <artifactId>jersey-apache-connector</artifactId>
+                <version>2.34</version>
+                <scope>test</scope>
+            </dependency>
+            <dependency>
                 <groupId>org.yaml</groupId>
                 <artifactId>snakeyaml</artifactId>
                 <version>1.32</version>
@@ -137,12 +142,6 @@
                         <artifactId>snakeyaml</artifactId>
                     </exclusion>
                 </exclusions>
-=======
-                <groupId>org.glassfish.jersey.connectors</groupId>
-                <artifactId>jersey-apache-connector</artifactId>
-                <version>2.34</version>
-                <scope>test</scope>
->>>>>>> 3691888f
             </dependency>
         </dependencies>
     </dependencyManagement>
