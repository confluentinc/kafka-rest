<project xmlns="http://maven.apache.org/POM/4.0.0"
         xmlns:xsi="http://www.w3.org/2001/XMLSchema-instance"
         xsi:schemaLocation="http://maven.apache.org/POM/4.0.0 http://maven.apache.org/maven-v4_0_0.xsd">

    <modelVersion>4.0.0</modelVersion>

    <parent>
        <groupId>io.confluent</groupId>
        <artifactId>rest-utils-parent</artifactId>
        <version>[7.4.0-0, 7.4.1-0)</version>
    </parent>

    <artifactId>kafka-rest-parent</artifactId>
    <packaging>pom</packaging>
    <name>kafka-rest-parent</name>
    <version>7.4.0-0</version>
    <organization>
        <name>Confluent, Inc.</name>
        <url>http://confluent.io</url>
    </organization>
    <url>http://confluent.io</url>
    <description>
        The Kafka REST Proxy provides a RESTful interface to a Kafka cluster, making it easy to
        produce and consume messages, view the state of the cluster, and perform administrative
        actions without using the native Kafka protocol or clients.
    </description>

    <licenses>
        <license>
            <name>Confluent Community License</name>
            <url>http://www.confluent.io/confluent-community-license</url>
            <distribution>repo</distribution>
        </license>
    </licenses>

    <scm>
        <connection>scm:git:git://github.com/confluentinc/kafka-rest.git</connection>
        <developerConnection>scm:git:git@github.com:confluentinc/kafka-rest.git</developerConnection>
        <url>https://github.com/confluentinc/kafka-rest</url>
        <tag>HEAD</tag>
    </scm>

    <modules>
        <module>kafka-rest</module>
    </modules>

    <properties>
        <confluent.maven.repo>https://packages.confluent.io/maven/</confluent.maven.repo>
        <checkstyle.config.location>checkstyle/checkstyle.xml</checkstyle.config.location>
        <checkstyle.suppressions.location>checkstyle/suppressions.xml</checkstyle.suppressions.location>
        <io.confluent.kafka-rest.version>7.4.0-0</io.confluent.kafka-rest.version>
    </properties>

    <repositories>
        <repository>
            <id>confluent</id>
            <name>Confluent</name>
            <url>https://packages.confluent.io/maven/</url>
        </repository>
    </repositories>

    <dependencyManagement>
        <dependencies>
            <dependency>
                <groupId>com.google.auto.value</groupId>
                <artifactId>auto-value-annotations</artifactId>
                <version>1.7.2</version>
            </dependency>
            <dependency>
                <groupId>com.fasterxml.jackson.datatype</groupId>
                <artifactId>jackson-datatype-jdk8</artifactId>
                <version>${jackson.version}</version>
            </dependency>
            <dependency>
                <groupId>com.fasterxml.jackson.datatype</groupId>
                <artifactId>jackson-datatype-guava</artifactId>
                <version>${jackson.version}</version>
            </dependency>
            <dependency>
                <groupId>com.google.guava</groupId>
                <artifactId>guava</artifactId>
                <version>${guava.version}</version>
            </dependency>
            <dependency>
                <groupId>com.google.code.gson</groupId>
                <artifactId>gson</artifactId>
                <version>${gson.version}</version>
            </dependency>
            <dependency>
                <groupId>io.github.resilience4j</groupId>
                <artifactId>resilience4j-ratelimiter</artifactId>
                <version>1.7.1</version>
            </dependency>
            <dependency>
                <groupId>org.junit.jupiter</groupId>
                <artifactId>junit-jupiter-api</artifactId>
                <version>${junit.jupiter.version}</version>
            </dependency>
            <dependency>
                <groupId>org.junit.jupiter</groupId>
                <artifactId>junit-jupiter-engine</artifactId>
                <version>${junit.jupiter.version}</version>
            </dependency>
            <dependency>
                <groupId>org.bouncycastle</groupId>
                <artifactId>bcprov-jdk15on</artifactId>
                <version>${bouncycastle.version}</version>
            </dependency>
            <dependency>
                <groupId>org.bouncycastle</groupId>
                <artifactId>bcpkix-jdk15on</artifactId>
                <version>${bouncycastle.version}</version>
            </dependency>
            <dependency>
                <groupId>org.bouncycastle</groupId>
                <artifactId>bcprov-ext-jdk15on</artifactId>
                <version>${bouncycastle.version}</version>
            </dependency>
            <dependency>
                <groupId>org.hamcrest</groupId>
                <artifactId>hamcrest-library</artifactId>
                <version>$(hamcrest.version)</version>
                <scope>test</scope>
            </dependency>
            <dependency>
<<<<<<< HEAD
=======
                <groupId>org.glassfish.jersey.connectors</groupId>
                <artifactId>jersey-apache-connector</artifactId>
                <version>2.34</version>
                <scope>test</scope>
            </dependency>
            <dependency>
                <groupId>org.yaml</groupId>
                <artifactId>snakeyaml</artifactId>
                <version>1.32</version>
            </dependency>
            <dependency>
>>>>>>> 58ac5cf6
                <groupId>io.confluent</groupId>
                <artifactId>kafka-schema-registry</artifactId>
                <version>${io.confluent.schema-registry.version}</version>
                <exclusions>
                    <exclusion>
                        <groupId>org.yaml</groupId>
                        <artifactId>snakeyaml</artifactId>
                    </exclusion>
                </exclusions>
            </dependency>
        </dependencies>
    </dependencyManagement>

    <build>
        <pluginManagement>
            <plugins>
                <plugin>
                    <groupId>org.apache.avro</groupId>
                    <artifactId>avro-maven-plugin</artifactId>
                    <version>${avro.version}</version>
                </plugin>
                <plugin>
                    <groupId>org.codehaus.mojo</groupId>
                    <artifactId>exec-maven-plugin</artifactId>
                    <version>${exec-maven-plugin.version}</version>
                </plugin>

                <plugin>
                    <artifactId>maven-compiler-plugin</artifactId>
                    <configuration>
                        <annotationProcessorPaths>
                            <annotationProcessorPath>
                                <groupId>com.google.auto.value</groupId>
                                <artifactId>auto-value</artifactId>
                                <version>1.7.2</version>
                            </annotationProcessorPath>
                            <path>
                                <groupId>com.google.auto.service</groupId>
                                <artifactId>auto-service-annotations</artifactId>
                                <version>1.0-rc6</version>
                            </path>
                        </annotationProcessorPaths>
                    </configuration>
                </plugin>

                <plugin>
                    <groupId>org.apache.maven.plugins</groupId>
                    <artifactId>maven-checkstyle-plugin</artifactId>
                    <version>${maven-checkstyle-plugin.version}</version>
                    <configuration>
                        <includeTestSourceDirectory>true</includeTestSourceDirectory>
                    </configuration>
                </plugin>
                
                <plugin>
                    <groupId>org.apache.maven.plugins</groupId>
                    <artifactId>maven-surefire-plugin</artifactId>
                    <configuration>
                        <systemPropertyVariables>
                            <jersey.config.test.container.port>0</jersey.config.test.container.port>
                        </systemPropertyVariables>
                    </configuration>
                </plugin>

                <plugin>
                    <groupId>org.apache.maven.plugins</groupId>
                    <artifactId>maven-failsafe-plugin</artifactId>
                    <configuration>
                        <systemPropertyVariables>
                            <jersey.config.test.container.port>0</jersey.config.test.container.port>
                        </systemPropertyVariables>
                    </configuration>
                </plugin>

		<plugin>
		    <groupId>com.diffplug.spotless</groupId>
		    <artifactId>spotless-maven-plugin</artifactId>
		    <version>2.12.3</version>
		    <configuration>
	  	        <java>
			    <googleJavaFormat>
			        <version>1.7</version>
			    </googleJavaFormat>
		        </java>
		    </configuration>
                    <executions>
	                <execution>
			    <phase>compile</phase>
			    <goals>
			        <goal>check</goal>
			    </goals>
			</execution>
	            </executions>
                </plugin>
            </plugins>
        </pluginManagement>
    </build>

    <profiles>
        <profile>
            <id>cloudPackageSmokeTest</id>
            <activation>
                <property>
                    <name>KAFKA_REST_CLOUD_SMOKE_TESTS</name>
                    <value>true</value>
                </property>
            </activation>
            <build>
                <plugins>
                    <!-- skip checkstyle -->
                    <plugin>
                        <groupId>org.apache.maven.plugins</groupId>
                        <artifactId>maven-checkstyle-plugin</artifactId>
                        <configuration>
                            <skip>true</skip>
                        </configuration>
                    </plugin>
                </plugins>
            </build>
        </profile>
    </profiles>
</project><|MERGE_RESOLUTION|>--- conflicted
+++ resolved
@@ -123,20 +123,12 @@
                 <scope>test</scope>
             </dependency>
             <dependency>
-<<<<<<< HEAD
-=======
                 <groupId>org.glassfish.jersey.connectors</groupId>
                 <artifactId>jersey-apache-connector</artifactId>
                 <version>2.34</version>
                 <scope>test</scope>
             </dependency>
             <dependency>
-                <groupId>org.yaml</groupId>
-                <artifactId>snakeyaml</artifactId>
-                <version>1.32</version>
-            </dependency>
-            <dependency>
->>>>>>> 58ac5cf6
                 <groupId>io.confluent</groupId>
                 <artifactId>kafka-schema-registry</artifactId>
                 <version>${io.confluent.schema-registry.version}</version>
