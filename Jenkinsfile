--- conflicted
+++ resolved
@@ -4,9 +4,6 @@
   downStreamRepos = ["confluent-security-plugins", "ce-kafka-rest",
     "confluent-cloud-plugins"]
   nanoVersion = true
-<<<<<<< HEAD
+  mavenProfiles = ''
   mvnSkipDeploy = true
-=======
-  mavenProfiles = ''
->>>>>>> bd5ccad7
 }