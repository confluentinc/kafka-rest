name: kafka-rest
lang: unknown
lang_version: unknown
codeowners:
  enable: true
semaphore:
  enable: true
  pipeline_type: cp
<<<<<<< HEAD
  execution_time_limit:
    hours: 2
=======
  nano_version: true
>>>>>>> d925136f
  downstream_projects: ["confluent-security-plugins", "ce-kafka-rest", "confluent-cloud-plugins"]
git:
  enable: true
code_artifact:
  enable: true
  package_paths:
    - maven-snapshots/maven/io.confluent/kafka-rest
    - maven-snapshots/maven/io.confluent/kafka-rest-parent
    - maven-snapshots/maven/io.confluent/kafka-rest-console-scripts<|MERGE_RESOLUTION|>--- conflicted
+++ resolved
@@ -6,12 +6,9 @@
 semaphore:
   enable: true
   pipeline_type: cp
-<<<<<<< HEAD
   execution_time_limit:
     hours: 2
-=======
   nano_version: true
->>>>>>> d925136f
   downstream_projects: ["confluent-security-plugins", "ce-kafka-rest", "confluent-cloud-plugins"]
 git:
   enable: true
