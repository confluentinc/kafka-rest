<?xml version="1.0" encoding="UTF-8"?>
<project xmlns="http://maven.apache.org/POM/4.0.0"
         xmlns:xsi="http://www.w3.org/2001/XMLSchema-instance"
         xsi:schemaLocation="http://maven.apache.org/POM/4.0.0 http://maven.apache.org/xsd/maven-4.0.0.xsd">
    <parent>
        <artifactId>kafka-rest-parent</artifactId>
        <groupId>io.confluent</groupId>
        <version>5.4.5-SNAPSHOT</version>
    </parent>
    <modelVersion>4.0.0</modelVersion>

    <artifactId>kafka-rest-common</artifactId>
    <packaging>jar</packaging>
    <name>kafka-rest-common</name>
    <dependencies>
        <dependency>
            <groupId>io.confluent</groupId>
            <artifactId>rest-utils</artifactId>
        </dependency>
        <dependency>
            <groupId>org.apache.avro</groupId>
            <artifactId>avro</artifactId>
<<<<<<< HEAD
            <version>1.9.1</version>
=======
            <version>${avro.version}</version>
>>>>>>> f5104095
            <scope>compile</scope>
        </dependency>
        <dependency>
            <groupId>junit</groupId>
            <artifactId>junit</artifactId>
            <scope>test</scope>
        </dependency>
    </dependencies>

</project><|MERGE_RESOLUTION|>--- conflicted
+++ resolved
@@ -20,11 +20,7 @@
         <dependency>
             <groupId>org.apache.avro</groupId>
             <artifactId>avro</artifactId>
-<<<<<<< HEAD
-            <version>1.9.1</version>
-=======
             <version>${avro.version}</version>
->>>>>>> f5104095
             <scope>compile</scope>
         </dependency>
         <dependency>
