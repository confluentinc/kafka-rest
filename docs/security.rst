.. _kafkarest_security:

Security Overview
-----------------

REST Proxy supports SSL for securing communication between REST clients and the REST Proxy (HTTPS), and both SSL and SASL to secure communication between REST Proxy and Apache Kafka.

For more details, check the :ref:`configuration options<kafkarest_config>`.

By default, all the requests to the broker use the same Kerberos Principal or the SSL certificate
to communicate with the broker when the ``client.security.protocol`` is configured to be either
<<<<<<< HEAD
of SSL, SASL_PLAIN or SASL_SSL. With this behvior, its not possible to set fine-grained ACL's for
=======
of SSL, SASL_PLAIN, or SASL_SSL. With this behavior, it's not possible to set fine-grained ACL's for
>>>>>>> af7c8e36
individual topics. This behavior can be modified by using the Confluent Security Plugins. Refer to
:ref:`Kafka Rest Security Plugins<confluentsecurityplugins_kafaka_rest_security_plugin>` for more
details.<|MERGE_RESOLUTION|>--- conflicted
+++ resolved
@@ -9,11 +9,7 @@
 
 By default, all the requests to the broker use the same Kerberos Principal or the SSL certificate
 to communicate with the broker when the ``client.security.protocol`` is configured to be either
-<<<<<<< HEAD
-of SSL, SASL_PLAIN or SASL_SSL. With this behvior, its not possible to set fine-grained ACL's for
-=======
 of SSL, SASL_PLAIN, or SASL_SSL. With this behavior, it's not possible to set fine-grained ACL's for
->>>>>>> af7c8e36
 individual topics. This behavior can be modified by using the Confluent Security Plugins. Refer to
 :ref:`Kafka Rest Security Plugins<confluentsecurityplugins_kafaka_rest_security_plugin>` for more
 details.