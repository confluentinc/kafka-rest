openapi: 3.0.0

info:
  title: Kafka HTTP API
  version: 3.0.0

servers:
  - url: "{protocol}://{address}:{port}/v3"
    description: Kafka REST Proxy. See https://docs.confluent.io/current/kafka-rest/index.html.
    variables:
      address:
        default: localhost
        description: Address of the server
      port:
        default: "8082"
        description: Port of the server
      protocol:
        default: http
        description: Protocol for interacting with server
        enum:
          - http
          - https
  - url: "{protocol}://{address}:{port}/kafka/v3"
    description: Kafka REST Proxy as part of Confluent Server.
    variables:
      protocol:
        default: http
        enum:
          - http
          - https
        description: Protocol to communicate with the server
      address:
        default: localhost
        description: Address of the server
      port:
        default: "8090"
        description: Port of the server

paths:
  /clusters:
    get:
      summary: 'List Clusters'
      description: 'Returns a list of known Kafka clusters. Currently both Kafka and Kafka REST
        Proxy are only aware of the Kafka cluster pointed at by the
        ``bootstrap.servers`` configuration. Therefore only one Kafka cluster will be returned in the
        response.'
      tags:
        - Cluster
      responses:
        '200':
          $ref: '#/components/responses/ListClustersResponse'

  /clusters/{cluster_id}:
    parameters:
      - $ref: '#/components/parameters/ClusterId'

    get:
      summary: 'Get Cluster'
      description: 'Returns the Kafka cluster with the specified ``cluster_id``.'
      tags:
        - Cluster
      responses:
        '200':
          $ref: '#/components/responses/GetClusterResponse'

  /clusters/{cluster_id}/acls:
    parameters:
      - $ref: '#/components/parameters/ClusterId'

    get:
      summary: 'Search ACLs'
      description: 'Returns a list of ACLs that match the search criteria.'
      tags:
        - ACL
      parameters:
        - $ref: '#/components/parameters/AclResourceType'
        - $ref: '#/components/parameters/AclResourceName'
        - $ref: '#/components/parameters/AclPatternType'
        - $ref: '#/components/parameters/AclPrincipal'
        - $ref: '#/components/parameters/AclHost'
        - $ref: '#/components/parameters/AclOperation'
        - $ref: '#/components/parameters/AclPermission'
      responses:
        '200':
          $ref: '#/components/responses/SearchAclsResponse'

    post:
      summary: 'Create ACLs'
      description: 'Creates an ACL.'
      tags:
        - ACL
      requestBody:
        $ref: '#/components/requestBodies/CreateAclRequest'
      responses:
        '201':
          description: 'No Content'

    delete:
      summary: 'Delete ACLs'
      description: 'Deletes the list of ACLs that matches the search criteria.'
      tags:
        - ACL
      parameters:
        - $ref: '#/components/parameters/AclResourceType'
        - $ref: '#/components/parameters/AclResourceName'
        - $ref: '#/components/parameters/AclPatternType'
        - $ref: '#/components/parameters/AclPrincipal'
        - $ref: '#/components/parameters/AclHost'
        - $ref: '#/components/parameters/AclOperation'
        - $ref: '#/components/parameters/AclPermission'
      responses:
        '200':
          $ref: '#/components/responses/DeleteAclsResponse'

  /clusters/{cluster_id}/broker-configs:
    parameters:
      - $ref: '#/components/parameters/ClusterId'

    get:
      summary: 'List Cluster Configs'
      description: 'Returns a list of configuration parameters for the specified Kafka cluster.'
      tags:
        - Configs
      responses:
        '200':
          $ref: '#/components/responses/ListClusterConfigsResponse'

  /clusters/{cluster_id}/broker-configs:alter:
    parameters:
      - $ref: '#/components/parameters/ClusterId'

    post:
      summary: 'Batch Alter Cluster Configs'
      description: 'Updates or deletes a set of Kafka cluster configuration parameters.'
      tags:
        - Configs
      requestBody:
        $ref: '#/components/requestBodies/AlterClusterConfigBatchRequest'
      responses:
        '204':
          description: 'No Content'

  /clusters/{cluster_id}/broker-configs/{name}:
    parameters:
      - $ref: '#/components/parameters/ClusterId'
      - $ref: '#/components/parameters/ConfigName'

    get:
      summary: 'Get Cluster Config'
      description: 'Returns the configuration parameter specified by ``name``.'
      tags:
        - Configs
      responses:
        '200':
          $ref: '#/components/responses/GetClusterConfigResponse'

    put:
      summary: 'Update Cluster Config'
      description: 'Updates the configuration parameter specified by ``name``.'
      tags:
        - Configs
      requestBody:
        $ref: '#/components/requestBodies/UpdateClusterConfigRequest'
      responses:
        '204':
          description: 'No Content'

    delete:
      summary: 'Reset Cluster Config'
      description: 'Resets the configuration parameter specified by ``name`` to its default value.'
      tags:
        - Configs
      responses:
        '204':
          description: 'No Content'

  /clusters/{cluster_id}/brokers:
    parameters:
      - $ref: '#/components/parameters/ClusterId'

    get:
      summary: 'List Brokers'
      description: 'Return a list of brokers that belong to the specified Kafka cluster.'
      tags:
        - Broker
      responses:
        '200':
          $ref: '#/components/responses/ListBrokersResponse'

  /clusters/{cluster_id}/brokers/{broker_id}:
    parameters:
      - $ref: '#/components/parameters/ClusterId'
      - $ref: '#/components/parameters/BrokerId'

    get:
      summary: 'Get Broker'
      description: 'Returns the broker specified by ``broker_id``.'
      tags:
        - Broker
      responses:
        '200':
          $ref: '#/components/responses/GetBrokerResponse'

  /clusters/{cluster_id}/brokers/-/configs:
    parameters:
      - $ref: '#/components/parameters/ClusterId'

    get:
      summary: 'List All Broker Configs'
      description: 'Return the list of configuration parameters for all the brokers in the given Kafka cluster.'
      tags:
        - Configs
      responses:
        '200':
          $ref: '#/components/responses/ListBrokerConfigsResponse'

  /clusters/{cluster_id}/brokers/{broker_id}/configs:
    parameters:
      - $ref: '#/components/parameters/ClusterId'
      - $ref: '#/components/parameters/BrokerId'

    get:
      summary: 'List Broker Configs'
      description: 'Return the list of configuration parameters that belong to the specified Kafka broker.'
      tags:
        - Configs
      responses:
        '200':
          $ref: '#/components/responses/ListBrokerConfigsResponse'

  /clusters/{cluster_id}/brokers/{broker_id}/configs:alter:
    parameters:
      - $ref: '#/components/parameters/ClusterId'
      - $ref: '#/components/parameters/BrokerId'

    post:
      summary: 'Batch Alter Broker Configs'
      description: 'Updates or deletes a set of broker configuration parameters.'
      tags:
        - Configs
      requestBody:
        $ref: '#/components/requestBodies/AlterBrokerConfigBatchRequest'
      responses:
        '204':
          description: 'No Content'

  /clusters/{cluster_id}/brokers/{broker_id}/configs/{name}:
    parameters:
      - $ref: '#/components/parameters/ClusterId'
      - $ref: '#/components/parameters/BrokerId'
      - $ref: '#/components/parameters/ConfigName'

    get:
      summary: 'Get Broker Config'
      description: 'Return the configuration parameter specified by ``name``.'
      tags:
        - Configs
      responses:
        '200':
          $ref: '#/components/responses/GetBrokerConfigResponse'

    put:
      summary: 'Update Broker Config'
      description: 'Updates the configuration parameter specified by ``name``.'
      tags:
        - Configs
      requestBody:
        $ref: '#/components/requestBodies/UpdateBrokerConfigRequest'
      responses:
        '204':
          description: 'No Content'

    delete:
      summary: 'Reset Broker Config'
      description: 'Resets the configuration parameter specified by ``name`` to its default value.'
      tags:
        - Configs
      responses:
        '204':
          description: 'No Content'

  /clusters/{cluster_id}/brokers/{broker_id}/partition-replicas:
    parameters:
      - $ref: '#/components/parameters/ClusterId'
      - $ref: '#/components/parameters/BrokerId'

    get:
      summary: 'Search Replicas by Broker'
      description: 'Returns the list of replicas assigned to the specified broker.'
      tags:
        - Broker
        - Replica
      responses:
        '200':
          $ref: '#/components/responses/SearchReplicasByBrokerResponse'

  /clusters/{cluster_id}/consumer-groups:
    parameters:
      - $ref: '#/components/parameters/ClusterId'

    get:
      summary: 'List Consumer Groups'
      description: 'Returns the list of consumer groups that belong to the specified Kafka cluster.'
      tags:
        - Consumer Group
      responses:
        '200':
          $ref: '#/components/responses/ListConsumerGroupsResponse'

  /clusters/{cluster_id}/consumer-groups/{consumer_group_id}:
    parameters:
      - $ref: '#/components/parameters/ClusterId'
      - $ref: '#/components/parameters/ConsumerGroupId'

    get:
      summary: 'Get Consumer Group'
      description: 'Returns the consumer group specified by the ``consumer_group_id``.'
      tags:
        - Consumer Group
      responses:
        '200':
          $ref: '#/components/responses/GetConsumerGroupResponse'

  /clusters/{cluster_id}/consumer-groups/{consumer_group_id}/consumers:
    parameters:
      - $ref: '#/components/parameters/ClusterId'
      - $ref: '#/components/parameters/ConsumerGroupId'

    get:
      summary: 'List Consumers'
      description: 'Returns a list of consumers that belong to the specified consumer group.'
      tags:
        - Consumer Group
      responses:
        '200':
          $ref: '#/components/responses/ListConsumersResponse'

  /clusters/{cluster_id}/consumer-groups/{consumer_group_id}/lag-summary:
    parameters:
      - $ref: '#/components/parameters/ClusterId'
      - $ref: '#/components/parameters/ConsumerGroupId'

    get:
      summary: 'Get Consumer Group Lag Summary.'
      description: 'Returns the max and total lag of the consumers belonging to the specified consumer group.'
      tags:
        - Consumer Group
      responses:
        '200':
          $ref: '#/components/responses/GetConsumerGroupLagSummaryResponse'

  /clusters/{cluster_id}/consumer-groups/{consumer_group_id}/lags:
    parameters:
      - $ref: '#/components/parameters/ClusterId'
      - $ref: '#/components/parameters/ConsumerGroupId'

    get:
      summary: 'List Consumer Lags'
      description: 'Returns a list of consumer lags of the consumers belonging to the specified consumer group.'
      tags:
        - Consumer Group
      responses:
        '200':
          $ref: '#/components/responses/ListConsumerLagsResponse'

  /clusters/{cluster_id}/consumer-groups/{consumer_group_id}/lags/{topic_name}/partitions/{partition_id}:
    parameters:
      - $ref: '#/components/parameters/ClusterId'
      - $ref: '#/components/parameters/ConsumerGroupId'
      - $ref: '#/components/parameters/TopicName'
      - $ref: '#/components/parameters/PartitionId'

    get:
      summary: 'Get Consumer Lag'
      description: 'Returns the consumer lag on a partition with the given `partition_id`.'
      tags:
        - Partition
      responses:
        '200':
          $ref: '#/components/responses/GetConsumerLagResponse'

  /clusters/{cluster_id}/consumer-groups/{consumer_group_id}/consumers/{consumer_id}:
    parameters:
      - $ref: '#/components/parameters/ClusterId'
      - $ref: '#/components/parameters/ConsumerGroupId'
      - $ref: '#/components/parameters/ConsumerId'

    get:
      summary: 'Get Consumer'
      description: 'Returns the consumer specified by the ``consumer_id``.'
      tags:
        - Consumer Group
      responses:
        '200':
          $ref: '#/components/responses/GetConsumerResponse'

  /clusters/{cluster_id}/consumer-groups/{consumer_group_id}/consumers/{consumer_id}/assignments:
    parameters:
      - $ref: '#/components/parameters/ClusterId'
      - $ref: '#/components/parameters/ConsumerGroupId'
      - $ref: '#/components/parameters/ConsumerId'

    get:
      summary: 'List Consumer Assignments'
      description: 'Returns a list of partition assignments for the specified consumer.'
      tags:
        - Consumer Group
      responses:
        '200':
          $ref: '#/components/responses/ListConsumerAssignmentsResponse'

  /clusters/{cluster_id}/consumer-groups/{consumer_group_id}/consumers/{consumer_id}/assignments/{topic_name}/partitions/{partition_id}:
    parameters:
      - $ref: '#/components/parameters/ClusterId'
      - $ref: '#/components/parameters/ConsumerGroupId'
      - $ref: '#/components/parameters/ConsumerId'
      - $ref: '#/components/parameters/TopicName'
      - $ref: '#/components/parameters/PartitionId'

    get:
      summary: 'Get Consumer Assignment'
      description: 'Returns information about the assignment for the specified consumer to the specified partition.'
      tags:
        - Consumer Group
      responses:
        '200':
          $ref: '#/components/responses/GetConsumerAssignmentResponse'

  /clusters/{cluster_id}/topics:
    parameters:
      - $ref: '#/components/parameters/ClusterId'

    get:
      summary: 'List Topics'
      description: 'Returns the list of topics that belong to the specified Kafka cluster.'
      tags:
        - Topic
      responses:
        '200':
          $ref: '#/components/responses/ListTopicsResponse'

    post:
      summary: 'Create Topic'
      description: 'Creates a topic.'
      tags:
        - Topic
      requestBody:
        $ref: '#/components/requestBodies/CreateTopicRequest'
      responses:
        '201':
          $ref: '#/components/responses/CreateTopicResponse'

  /clusters/{cluster_id}/topics/{topic_name}:
    parameters:
      - $ref: '#/components/parameters/ClusterId'
      - $ref: '#/components/parameters/TopicName'

    get:
      summary: 'Get Topic'
      description: 'Returns the topic with the given `topic_name`.'
      tags:
        - Topic
      responses:
        '200':
          $ref: '#/components/responses/GetTopicResponse'

    delete:
      summary: 'Delete Topic'
      description: 'Deletes the topic with the given `topic_name`.'
      tags:
        - Topic
      responses:
        '204':
          description: 'No Content'

  /clusters/{cluster_id}/topics/{topic_name}/configs:
    parameters:
      - $ref: '#/components/parameters/ClusterId'
      - $ref: '#/components/parameters/TopicName'

    get:
      summary: 'List Topic Configs'
      description: 'Return the list of configs that belong to the specified topic.'
      tags:
        - Configs
      responses:
        '200':
          $ref: '#/components/responses/ListTopicConfigsResponse'

  /clusters/{cluster_id}/topics/{topic_name}/configs:alter:
    parameters:
      - $ref: '#/components/parameters/ClusterId'
      - $ref: '#/components/parameters/TopicName'

    post:
      summary: 'Batch Alter Topic Configs'
      description: 'Updates or deletes a set of topic configs.'
      tags:
        - Configs
      requestBody:
        $ref: '#/components/requestBodies/AlterTopicConfigBatchRequest'
      responses:
        '204':
          description: 'No Content'

  /clusters/{cluster_id}/topics/{topic_name}/configs/{name}:
    parameters:
      - $ref: '#/components/parameters/ClusterId'
      - $ref: '#/components/parameters/TopicName'
      - $ref: '#/components/parameters/ConfigName'

    get:
      summary: 'Get Topic Config'
      description: 'Return the config with the given `name`.'
      tags:
        - Configs
      responses:
        '200':
          $ref: '#/components/responses/GetTopicConfigResponse'

    put:
      summary: 'Update Topic Config'
      description: 'Updates the config with given `name`.'
      tags:
        - Configs
      requestBody:
        $ref: '#/components/requestBodies/UpdateTopicConfigRequest'
      responses:
        '204':
          description: 'No Content'

    delete:
      summary: 'Reset Topic Config'
      description: 'Resets the config with given `name` to its default value.'
      tags:
        - Configs
      responses:
        '204':
          description: 'No Content'

  /clusters/{cluster_id}/topics/{topic_name}/partitions:
    parameters:
      - $ref: '#/components/parameters/ClusterId'
      - $ref: '#/components/parameters/TopicName'

    get:
      summary: 'List Partitions'
      description: 'Returns the list of partitions that belong to the specified topic.'
      tags:
        - Partition
      responses:
        '200':
          $ref: '#/components/responses/ListPartitionsResponse'

  /clusters/{cluster_id}/topics/{topic_name}/partitions/{partition_id}:
    parameters:
      - $ref: '#/components/parameters/ClusterId'
      - $ref: '#/components/parameters/TopicName'
      - $ref: '#/components/parameters/PartitionId'

    get:
      summary: 'Get Partition'
      description: 'Returns the partition with the given `partition_id`.'
      tags:
        - Partition
      responses:
        '200':
          $ref: '#/components/responses/GetPartitionResponse'

  /clusters/{cluster_id}/topics/-/partitions/-/reassignment:
    parameters:
      - $ref: '#/components/parameters/ClusterId'

    get:
      summary: 'List All Replica Reassignments'
      description: 'Returns the list of all ongoing replica reassignments in the given Kafka cluster.'
      tags:
        - Partition
      responses:
        '200':
          $ref: '#/components/responses/ListAllReassignmentsResponse'

  /clusters/{cluster_id}/topics/{topic_name}/partitions/-/reassignment:
    parameters:
      - $ref: '#/components/parameters/ClusterId'
      - $ref: '#/components/parameters/TopicName'

    get:
      summary: 'Search Replica Reassignments By Topic'
      description: 'Returns the list of ongoing replica reassignments for the given topic.'
      tags:
        - Partition
      responses:
        '200':
          $ref: '#/components/responses/SearchReassignmentsByTopicResponse'

  /clusters/{cluster_id}/topics/{topic_name}/partitions/{partition_id}/reassignment:
    parameters:
      - $ref: '#/components/parameters/ClusterId'
      - $ref: '#/components/parameters/TopicName'
      - $ref: '#/components/parameters/PartitionId'

    get:
      summary: 'Get Replica Reassignments'
      description: 'Returns the list of ongoing replica reassignments for the given partition.'
      tags:
        - Partition
      responses:
        '200':
          $ref: '#/components/responses/GetReassignmentResponse'

  /clusters/{cluster_id}/topics/{topic_name}/partitions/{partition_id}/replicas:
    parameters:
      - $ref: '#/components/parameters/ClusterId'
      - $ref: '#/components/parameters/TopicName'
      - $ref: '#/components/parameters/PartitionId'

    get:
      summary: 'List Replicas'
      description: 'Returns the list of replicas for the specified partition.'
      tags:
        - Replica
      responses:
        '200':
          $ref: '#/components/responses/ListReplicasResponse'

  /clusters/{cluster_id}/topics/{topic_name}/partitions/{partition_id}/replicas/{broker_id}:
    parameters:
      - $ref: '#/components/parameters/ClusterId'
      - $ref: '#/components/parameters/TopicName'
      - $ref: '#/components/parameters/PartitionId'
      - $ref: '#/components/parameters/BrokerId'

    get:
      summary: 'Get Replica'
      description: 'Returns the replica for the specified partition assigned to the specified broker.'
      tags:
        - Replica
      responses:
        '200':
          $ref: '#/components/responses/GetReplicaResponse'

<<<<<<< HEAD
  /clusters/{cluster_id}/topics/-/configs:
    parameters:
      - $ref: '#/components/parameters/ClusterId'

    get:
      summary: 'Get All Topic Configs'
      description: 'Returns all topic configurations for topics hosted by the specified cluster.'
      tags:
        - Configs
      responses:
        '200':
          $ref: '#/components/responses/ListTopicConfigsResponse'
=======
  /clusters/{cluster_id}/topics/{topic_name}/records:
    parameters:
      - $ref: '#/components/parameters/ClusterId'
      - $ref: '#/components/parameters/TopicName'

    post:
      summary: 'Produce records to the given topic.'
      description: '<p>Produce records to the given topic, returning delivery reports for each
                    record produced.</p>
                    <p>This API can be used in streaming mode by setting "Transfer-Encoding:
                    chunked" header. For as long as the connection is kept open, the server will
                    keep accepting records. For each record sent to the server, the server will
                    asynchronously send back a delivery report, in the same order. Records are
                    streamed to and from the server as Concatenated JSON.</p>
                    <p>Errors are reported per record. The HTTP status code will be HTTP 200 OK as
                    long as the connection is successfully established.</p>'
      tags:
        - Records
      requestBody:
        $ref: '#/components/requestBodies/ProduceRequest'
      responses:
        '200':
          $ref: '#/components/responses/ProduceResponse'
>>>>>>> 3538725e

components:
  parameters:
    AclHost:
      name: 'host'
      description: 'The ACL host.'
      in: query
      required: false
      schema:
        type: string

    AclOperation:
      name: 'operation'
      description: 'The ACL operation.'
      in: query
      required: false
      schema:
        $ref: '#/components/schemas/AclOperation'

    AclPatternType:
      name: 'pattern_type'
      description: 'The ACL pattern type.'
      in: query
      required: false
      schema:
        $ref: '#/components/schemas/AclPatternType'

    AclPermission:
      name: 'permission'
      description: 'The ACL permission.'
      in: query
      required: false
      schema:
        $ref: '#/components/schemas/AclPermission'

    AclPrincipal:
      name: 'principal'
      description: 'The ACL principal.'
      in: query
      required: false
      schema:
        type: string

    AclResourceName:
      name: 'resource_name'
      description: 'The ACL resource name.'
      in: query
      required: false
      schema:
        type: string

    AclResourceType:
      name: 'resource_type'
      description: 'The ACL resource type.'
      in: query
      required: false
      schema:
        $ref: '#/components/schemas/AclResourceType'

    BrokerId:
      name: 'broker_id'
      description: 'The broker ID.'
      in: path
      required: true
      schema:
        type: integer
      example: 1

    ClusterId:
      name: 'cluster_id'
      description: 'The Kafka cluster ID.'
      in: path
      required: true
      schema:
        type: string
      example: 'cluster-1'

    ConfigName:
      name: 'name'
      description: 'The configuration parameter name.'
      in: path
      required: true
      schema:
        type: string
      example: 'compression.type'

    ConsumerGroupId:
      name: 'consumer_group_id'
      description: 'The consumer group ID.'
      in: path
      required: true
      schema:
        type: string
      example: 'consumer-group-1'

    ConsumerId:
      name: 'consumer_id'
      description: 'The consumer ID.'
      in: path
      required: true
      schema:
        type: string
      example: 'consumer-1'

    PartitionId:
      name: 'partition_id'
      description: 'The partition ID.'
      in: path
      required: true
      schema:
        type: integer
      example: 1

    TopicName:
      name: 'topic_name'
      description: 'The topic name.'
      in: path
      required: true
      schema:
        type: string
      example: topic-1

  schemas:
    AbstractConfigData:
      allOf:
        - $ref: '#/components/schemas/Resource'
        - type: object
          required:
            - cluster_id
            - name
            - is_default
            - is_read_only
            - is_sensitive
            - source
            - synonyms
          properties:
            cluster_id:
              type: string
            name:
              type: string
            value:
              type: string
              nullable: true
            is_default:
              type: boolean
            is_read_only:
              type: boolean
            is_sensitive:
              type: boolean
            source:
              $ref: '#/components/schemas/ConfigSource'
            synonyms:
              type: array
              items:
                $ref: '#/components/schemas/ConfigSynonymData'

    AclData:
      allOf:
        - $ref: '#/components/schemas/Resource'
        - type: object
          required:
            - cluster_id
            - resource_type
            - resource_name
            - pattern_type
            - principal
            - host
            - operation
            - permission
          properties:
            cluster_id:
              type: string
            resource_type:
              $ref: '#/components/schemas/AclResourceType'
            resource_name:
              type: string
            pattern_type:
              $ref: '#/components/schemas/AclPatternType'
            principal:
              type: string
            host:
              type: string
            operation:
              $ref: '#/components/schemas/AclOperation'
            permission:
              $ref: '#/components/schemas/AclPermission'

    AclDataList:
      allOf:
        - $ref: '#/components/schemas/ResourceCollection'
        - type: object
          required:
            - data
          properties:
            data:
              type: array
              items:
                $ref: '#/components/schemas/AclData'

    AclOperation:
      type: string
      enum:
        - UNKNOWN
        - ANY
        - ALL
        - READ
        - WRITE
        - CREATE
        - DELETE
        - ALTER
        - DESCRIBE
        - CLUSTER_ACTION
        - DESCRIBE_CONFIGS
        - ALTER_CONFIGS
        - IDEMPOTENT_WRITE

    AclPatternType:
      type: string
      enum:
        - UNKNOWN
        - ANY
        - MATCH
        - LITERAL
        - PREFIXED

    AclPermission:
      type: string
      enum:
        - UNKNOWN
        - ANY
        - DENY
        - ALLOW

    AclResourceType:
      type: string
      enum:
        - UNKNOWN
        - ANY
        - TOPIC
        - GROUP
        - CLUSTER
        - TRANSACTIONAL_ID
        - DELEGATION_TOKEN

    AlterConfigBatchRequestData:
      type: object
      required:
        - data
      properties:
        data:
          type: array
          items:
            type: object
            required:
              - name
            properties:
              name:
                type: string
              value:
                type: string
                nullable: true
              operation:
                type: string
                enum:
                  - SET
                  - DELETE
                nullable: true

    AnyValue:
      nullable: true

    BrokerConfigData:
      allOf:
        - $ref: '#/components/schemas/AbstractConfigData'
        - type: object
          required:
            - broker_id
          properties:
            broker_id:
              type: integer

    BrokerConfigDataList:
      allOf:
        - $ref: '#/components/schemas/ResourceCollection'
        - type: object
          required:
            - data
          properties:
            data:
              type: array
              items:
                $ref: '#/components/schemas/BrokerConfigData'

    BrokerData:
      allOf:
        - $ref: '#/components/schemas/Resource'
        - type: object
          required:
            - cluster_id
            - broker_id
            - configs
            - partition_replicas
          properties:
            cluster_id:
              type: string
            broker_id:
              type: integer
            host:
              type: string
              nullable: true
            port:
              type: integer
              nullable: true
            rack:
              type: string
              nullable: true
            configs:
              $ref: '#/components/schemas/Relationship'
            partition_replicas:
              $ref: '#/components/schemas/Relationship'

    BrokerDataList:
      allOf:
        - $ref: '#/components/schemas/ResourceCollection'
        - type: object
          required:
            - data
          properties:
            data:
              type: array
              items:
                $ref: '#/components/schemas/BrokerData'

    ClusterConfigData:
      allOf:
        - $ref: '#/components/schemas/AbstractConfigData'
        - type: object
          required:
            - config_type
          properties:
            config_type:
              $ref: '#/components/schemas/ClusterConfigType'

    ClusterConfigDataList:
      allOf:
        - $ref: '#/components/schemas/ResourceCollection'
        - type: object
          required:
            - data
          properties:
            data:
              type: array
              items:
                $ref: '#/components/schemas/ClusterConfigData'

    ClusterConfigType:
      type: string
      enum:
        - BROKER

    ClusterData:
      allOf:
        - $ref: '#/components/schemas/Resource'
        - type: object
          required:
            - cluster_id
            - acls
            - brokers
            - broker_configs
            - consumer_groups
            - topics
            - partition_reassignments
          properties:
            cluster_id:
              type: string
            controller:
              $ref: '#/components/schemas/Relationship'
            acls:
              $ref: '#/components/schemas/Relationship'
            brokers:
              $ref: '#/components/schemas/Relationship'
            broker_configs:
              $ref: '#/components/schemas/Relationship'
            consumer_groups:
              $ref: '#/components/schemas/Relationship'
            topics:
              $ref: '#/components/schemas/Relationship'
            partition_reassignments:
              $ref: '#/components/schemas/Relationship'

    ClusterDataList:
      allOf:
        - $ref: '#/components/schemas/ResourceCollection'
        - type: object
          required:
            - data
          properties:
            data:
              type: array
              items:
                $ref: '#/components/schemas/ClusterData'

    CreateAclRequestData:
      type: object
      required:
        - resource_type
        - resource_name
        - pattern_type
        - principal
        - host
        - operation
        - permission
      properties:
        resource_type:
          $ref: '#/components/schemas/AclResourceType'
        resource_name:
          type: string
        pattern_type:
          $ref: '#/components/schemas/AclPatternType'
        principal:
          type: string
        host:
          type: string
        operation:
          $ref: '#/components/schemas/AclOperation'
        permission:
          $ref: '#/components/schemas/AclPermission'

    CreateTopicRequestData:
      type: object
      required:
        - topic_name
      properties:
        topic_name:
          type: string
        partitions_count:
          type: integer
        replication_factor:
          type: integer
        replicas_assignments:
          type: array
          items:
            type: object
            required:
              - partition_id
              - broker_ids
            properties:
              partition_id:
                type: integer
              broker_ids:
                type: array
                items:
                  type: integer
        configs:
          type: array
          items:
            type: object
            required:
              - name
            properties:
              name:
                type: string
              value:
                type: string
                nullable: true

    ConfigSource:
      type: string
      enum:
        - DYNAMIC_CLUSTER_LINK_CONFIG
        - DYNAMIC_TOPIC_CONFIG
        - DYNAMIC_BROKER_LOGGER_CONFIG
        - DYNAMIC_BROKER_CONFIG
        - DYNAMIC_DEFAULT_BROKER_CONFIG
        - STATIC_BROKER_CONFIG
        - DEFAULT_CONFIG
        - UNKNOWN

    ConfigSynonymData:
      type: object
      required:
        - name
        - source
      properties:
        name:
          type: string
        value:
          type: string
          nullable: true
        source:
          $ref: '#/components/schemas/ConfigSource'

    ConsumerAssignmentData:
      allOf:
        - $ref: '#/components/schemas/Resource'
        - type: object
          required:
            - cluster_id
            - consumer_group_id
            - consumer_id
            - topic_name
            - partition_id
            - partition
            - lag
          properties:
            cluster_id:
              type: string
            consumer_group_id:
              type: string
            consumer_id:
              type: string
            topic_name:
              type: string
            partition_id:
              type: integer
            partition:
              $ref: '#/components/schemas/Relationship'
            lag:
              $ref: '#/components/schemas/Relationship'

    ConsumerAssignmentDataList:
      allOf:
        - $ref: '#/components/schemas/ResourceCollection'
        - type: object
          required:
            - data
          properties:
            data:
              type: array
              items:
                $ref: '#/components/schemas/ConsumerAssignmentData'

    ConsumerData:
      allOf:
        - $ref: '#/components/schemas/Resource'
        - type: object
          required:
            - cluster_id
            - consumer_group_id
            - consumer_id
            - client_id
            - assignments
          properties:
            cluster_id:
              type: string
            consumer_group_id:
              type: string
            consumer_id:
              type: string
            instance_id:
              type: string
              nullable: true
            client_id:
              type: string
            assignments:
              $ref: '#/components/schemas/Relationship'

    ConsumerDataList:
      allOf:
        - $ref: '#/components/schemas/ResourceCollection'
        - type: object
          required:
            - data
          properties:
            data:
              type: array
              items:
                $ref: '#/components/schemas/ConsumerData'

    ConsumerGroupData:
      allOf:
        - $ref: '#/components/schemas/Resource'
        - type: object
          required:
            - cluster_id
            - consumer_group_id
            - is_simple
            - partition_assignor
            - state
            - coordinator
            - consumers
            - lag_summary
          properties:
            cluster_id:
              type: string
            consumer_group_id:
              type: string
            is_simple:
              type: boolean
            partition_assignor:
              type: string
            state:
              $ref: '#/components/schemas/ConsumerGroupState'
            coordinator:
              $ref: '#/components/schemas/Relationship'
            consumer:
              $ref: '#/components/schemas/Relationship'
            lag_summary:
              $ref: '#/components/schemas/Relationship'

    ConsumerGroupDataList:
      allOf:
        - $ref: '#/components/schemas/ResourceCollection'
        - type: object
          required:
            - data
          properties:
            data:
              type: array
              items:
                $ref: '#/components/schemas/ConsumerGroupData'

    ConsumerGroupState:
      type: string
      enum:
        - UNKNOWN
        - PREPARING_REBALANCE
        - COMPLETING_REBALANCE
        - STABLE
        - DEAD
        - EMPTY

    ConsumerLagData:
      allOf:
        - $ref: '#/components/schemas/Resource'
        - type: object
          required:
            - cluster_id
            - consumer_group_id
            - topic_name
            - partition_id
            - current_offset
            - log_end_offset
            - lag
            - consumer_id
            - client_id
          properties:
            cluster_id:
              type: string
            consumer_group_id:
              type: string
            topic_name:
              type: string
            partition_id:
              type: integer
            current_offset:
              type: integer
              format: int64
            log_end_offset:
              type: integer
              format: int64
            lag:
              type: integer
              format: int64
            consumer_id:
              type: string
            instance_id:
              type: string
              nullable: true
            client_id:
              type: string

    ConsumerLagDataList:
      allOf:
        - $ref: '#/components/schemas/ResourceCollection'
        - type: object
          required:
            - data
          properties:
            data:
              type: array
              items:
                $ref: '#/components/schemas/ConsumerLagData'

    ConsumerGroupLagSummaryData:
      allOf:
        - $ref: '#/components/schemas/Resource'
        - type: object
          required:
            - cluster_id
            - consumer_group_id
            - max_lag_consumer_id
            - max_lag_client_id
            - max_lag_topic_name
            - max_lag_partition_id
            - max_lag
            - total_lag
            - max_lag_consumer
            - max_lag_partition
          properties:
            cluster_id:
              type: string
            consumer_group_id:
              type: string
            max_lag_consumer_id:
              type: string
            max_lag_instance_id:
              type: string
              nullable: true
            max_lag_client_id:
              type: string
            max_lag_topic_name:
              type: string
            max_lag_partition_id:
              type: integer
            max_lag:
              type: integer
              format: int64
            total_lag:
              type: integer
              format: int64
            max_lag_consumer:
              $ref: '#/components/schemas/Relationship'
            max_lag_partition:
              $ref: '#/components/schemas/Relationship'

    PartitionData:
      allOf:
        - $ref: '#/components/schemas/Resource'
        - type: object
          required:
            - cluster_id
            - topic_name
            - partition_id
            - replicas
            - reassignment
          properties:
            cluster_id:
              type: string
            topic_name:
              type: string
            partition_id:
              type: integer
            leader:
              $ref: '#/components/schemas/Relationship'
            replicas:
              $ref: '#/components/schemas/Relationship'
            reassignment:
              $ref: '#/components/schemas/Relationship'

    PartitionDataList:
      allOf:
        - $ref: '#/components/schemas/ResourceCollection'
        - type: object
          required:
            - data
          properties:
            data:
              type: array
              items:
                $ref: '#/components/schemas/PartitionData'

    ProduceResponse:
      type: object
      required:
        - cluster_id
        - topic_name
        - partition_id
        - offset
      properties:
        cluster_id:
          type: string
        topic_name:
          type: string
        partition_id:
          type: integer
        offset:
          type: integer
        timestamp:
          type: string
          format: date-time
          nullable: true
        key:
          $ref: '#/components/schemas/ProduceResponseData'
        value:
          $ref: '#/components/schemas/ProduceResponseData'

    ProduceResponseData:
      type: object
      required:
        - size
      properties:
        type:
          type: string
          enum:
            - BINARY
            - JSON
            - AVRO
            - JSONSCHEMA
            - PROTOBUF
          nullable: true
        subject:
          type: string
          nullable: true
        schema_id:
          type: integer
          nullable: true
        schema_version:
          type: integer
          nullable: true
      nullable: true

    ProduceRequest:
      type: object
      properties:
        partition_id:
          type: integer
          nullable: true
        headers:
          type: array
          items:
            $ref: '#/components/schemas/ProduceRequestHeader'
        key:
          $ref: '#/components/schemas/ProduceRequestData'
        value:
          $ref: '#/components/schemas/ProduceRequestData'
        timestamp:
          type: string
          format: date-time
          nullable: true

    ProduceRequestData:
      type: object
      properties:
        type:
          type: string
          enum:
            - BINARY
            - JSON
            - AVRO
            - JSONSCHEMA
            - PROTOBUF
        subject:
          type: string
          nullable: true
        subject_name_strategy:
          type: string
          enum:
            - TOPIC_NAME
            - RECORD_NAME
            - TOPIC_RECORD_NAME
          nullable: true
        schema_id:
          type: integer
          nullable: true
        schema_version:
          type: integer
          nullable: true
        raw_schema:
          type: string
          nullable: true
        data:
          $ref: '#/components/schemas/AnyValue'
      nullable: true

    ProduceRequestHeader:
      type: object
      required:
        - name
      properties:
        name:
          type: string
        value:
          type: string
          format: byte
          nullable: true

    ReassignmentData:
      allOf:
        - $ref: '#/components/schemas/Resource'
        - type: object
          required:
            - cluster_id
            - topic_name
            - partition_id
            - adding_replicas
            - removing_replicas
            - replicas
          properties:
            cluster_id:
              type: string
            topic_name:
              type: string
            partition_id:
              type: integer
            adding_replicas:
              type: array
              items:
                type: integer
            removing_replicas:
              type: array
              items:
                type: integer
            replicas:
              $ref: '#/components/schemas/Relationship'

    ReassignmentDataList:
      allOf:
        - $ref: '#/components/schemas/ResourceCollection'
        - type: object
          required:
            - data
          properties:
            data:
              type: array
              items:
                $ref: '#/components/schemas/ReassignmentData'

    Relationship:
      type: object
      required:
        - related
      properties:
        related:
          type: string

    ReplicaData:
      allOf:
        - $ref: '#/components/schemas/Resource'
        - type: object
          required:
            - cluster_id
            - topic_name
            - partition_id
            - broker_id
            - is_leader
            - is_in_sync
            - broker
          properties:
            cluster_id:
              type: string
            topic_name:
              type: string
            partition_id:
              type: integer
            broker_id:
              type: integer
            is_leader:
              type: boolean
            is_in_sync:
              type: boolean
            broker:
              $ref: '#/components/schemas/Relationship'

    ReplicaDataList:
      allOf:
        - $ref: '#/components/schemas/ResourceCollection'
        - type: object
          required:
            - data
          properties:
            data:
              type: array
              items:
                $ref: '#/components/schemas/ReplicaData'

    Resource:
      type: object
      required:
        - kind
        - metadata
      properties:
        kind:
          type: string
        metadata:
          $ref: '#/components/schemas/ResourceMetadata'

    ResourceCollection:
      type: object
      required:
        - kind
        - metadata
      properties:
        kind:
          type: string
        metadata:
          $ref: '#/components/schemas/ResourceCollectionMetadata'

    ResourceCollectionMetadata:
      type: object
      required:
        - self
      properties:
        self:
          type: string
        next:
          type: string
          nullable: true

    ResourceMetadata:
      type: object
      required:
        - self
      properties:
        self:
          type: string
        resource_name:
          type: string
          nullable: true

    TopicConfigData:
      allOf:
        - $ref: '#/components/schemas/AbstractConfigData'
        - type: object
          required:
            - topic_name
          properties:
            topic_name:
              type: string

    TopicConfigDataList:
      allOf:
        - $ref: '#/components/schemas/ResourceCollection'
        - type: object
          required:
            - data
          properties:
            data:
              type: array
              items:
                $ref: '#/components/schemas/TopicConfigData'

    TopicData:
      allOf:
        - $ref: '#/components/schemas/Resource'
        - type: object
          required:
            - cluster_id
            - topic_name
            - is_internal
            - replication_factor
            - partitions_count
            - partitions
            - configs
            - partition_reassignments
          properties:
            cluster_id:
              type: string
            topic_name:
              type: string
            is_internal:
              type: boolean
            replication_factor:
              type: integer
            partitions_count:
                type: integer
            partitions:
              $ref: '#/components/schemas/Relationship'
            configs:
              $ref: '#/components/schemas/Relationship'
            partition_reassignments:
              $ref: '#/components/schemas/Relationship'

    TopicDataList:
      allOf:
        - $ref: '#/components/schemas/ResourceCollection'
        - type: object
          required:
            - data
          properties:
            data:
              type: array
              items:
                $ref: '#/components/schemas/TopicData'

    UpdateConfigRequestData:
      type: object
      properties:
        value:
          type: string
          nullable: true

  requestBodies:
    AlterBrokerConfigBatchRequest:
      description: 'The alter broker configuration parameter batch request.'
      content:
        application/json:
          schema:
            $ref: '#/components/schemas/AlterConfigBatchRequestData'
          example:
            data:
              - name: 'max.connections'
                operation: 'DELETE'
              - name: 'compression.type'
                value: 'gzip'

    AlterClusterConfigBatchRequest:
      description: 'The alter cluster configuration parameter batch request.'
      content:
        application/json:
          schema:
            $ref: '#/components/schemas/AlterConfigBatchRequestData'
          example:
            data:
              - name: 'max.connections'
                operation: 'DELETE'
              - name: 'compression.type'
                value: 'gzip'

    AlterTopicConfigBatchRequest:
      description: 'The alter topic configuration parameter batch request.'
      content:
        application/json:
          schema:
            $ref: '#/components/schemas/AlterConfigBatchRequestData'
          example:
            data:
              - name: 'cleanup.policy'
                operation: 'DELETE'
              - name: 'compression.type'
                value: 'gzip'

    CreateAclRequest:
      description: 'The ACL creation request.'
      content:
        application/json:
          schema:
            $ref: '#/components/schemas/CreateAclRequestData'
          example:
            kind: 'KafkaAcl'
            metadata:
              self: 'http://localhost:9391/v3/clusters/cluster-1/acls?resource_type=CLUSTER&resource_name=cluster-1&pattern_type=LITERAL&principal=bob&host=*&operation=DESCRIBE&permission=DENY'
            resource_type: 'CLUSTER'
            resource_name: 'cluster-1'
            pattern_type: 'LITERAL'
            principal: 'alice'
            host: '*'
            operation: 'DESCRIBE'
            permission: 'DENY'

    CreateTopicRequest:
      description: 'The topic creation request.'
      content:
        application/json:
          schema:
            $ref: '#/components/schemas/CreateTopicRequestData'
          examples:
            uniform_replication:
              value:
                topic_name: 'topic-X'
                partitions_count: 64
                replication_factor: 3
                configs:
                  - name: 'cleanup.policy'
                    value: 'compact'
                  - name: 'compression.type'
                    value: 'gzip'
            explicit_replicas_assignments:
              value:
                topic_name: 'topic-Y'
                replicas_assignments:
                  - partition_id: 0
                    broker_ids:
                      - 1
                      - 2
                  - partition_id: 1
                    broker_ids:
                      - 2
                      - 3
                  - partition_id: 2
                    broker_ids:
                      - 3
                      - 1
                configs:
                  - name: 'cleanup.policy'
                    value: 'compact'
                  - name: 'compression.type'
                    value: 'gzip'

    ProduceRequest:
      description: 'A single record to be produced to Kafka. To produce multiple records on the same
                    connection, simply concatenate all the records, e.g.:
                    {"partition_id":1}{"partition_id":2}. Delivery reports will be concatenated on
                    the same order as the records are sent. See examples for the options available.'
      content:
        application/json:
          schema:
            $ref: '#/components/schemas/ProduceRequest'
          examples:
            binary_and_avro_with_subject_and_raw_schema:
              description: 'If using type: "BINARY" or type: "JSON", or using the schema field, type
                            is required.'
              value:
                partition_id: 1
                headers:
                  - name: 'Header-1'
                    value: 'SGVhZGVyLTE='
                  - name: 'Header-2'
                    value: 'SGVhZGVyLTI='
                key:
                  type: 'BINARY'
                  data: 'Zm9vYmFy'
                value:
                  type: 'AVRO'
                  subject: 'topic-1-key'
                  schema: '{\"type\":\"string\"}'
                  data: 'foobar'
                timestamp: '2021-02-05T19:14:42Z'
            schema_id_and_schema_version:
              description: 'If not setting type, the record is assumed to use a schema. The actual
                            schema is queried from Schema Registry based on the subject, schema_id
                            and schema_version. You can specify the subject directly or you can use
                            subject_name_strategy. If neither is specified, subject_name_strategy is
                            assumed to be TOPIC_NAME. You can use either schema_id or schema_version
                            to identify the actual schema in the subject.'
              value:
                key:
                  subject_name_strategy: 'TOPIC_NAME'
                  schema_id: 1
                  data: 1000
                value:
                  schema_version: 1
                  data:
                    foo: 'bar'
            latest_schema:
              description: 'If neither schema_id or schema_version are specified, the latest schema
                            for the subject is used. This should be the preferred way of using the
                            API. You should register the schema with Schema Registry directly, then
                            on Kafka REST you do not need to say anything about the schema and we
                            will fetch the latest one for you.'
              value:
                key:
                  data: 1000
                value:
                  data: 'foobar'
            null_and_empty_data:
              description: 'data can be omitted or can be null.'
              value:
                key:
                  schema_id: 1
                value:
                  schema_version: 1
                  data: null
            empty_value:
              description: 'key or value can be omitted entirely.'
              value:
                key:
                  data: 1000

    UpdateBrokerConfigRequest:
      description: 'The broker configuration parameter update request.'
      content:
        application/json:
          schema:
            $ref: "#/components/schemas/UpdateConfigRequestData"
          example:
            value: 'gzip'

    UpdateClusterConfigRequest:
      description: 'The cluster configuration parameter update request.'
      content:
        application/json:
          schema:
            $ref: "#/components/schemas/UpdateConfigRequestData"
          example:
            value: 'gzip'

    UpdateTopicConfigRequest:
      description: 'The topic configuration parameter update request.'
      content:
        application/json:
          schema:
            $ref: "#/components/schemas/UpdateConfigRequestData"
          example:
            value: 'gzip'

  responses:
    CreateTopicResponse:
      description: 'The created topic.'
      content:
        application/json:
          schema:
            $ref: '#/components/schemas/TopicData'
          example:
            kind: 'KafkaTopic'
            metadata:
              self: 'http://localhost:9391/v3/clusters/cluster-1/topics/topic-X'
              resource_name: 'crn:///kafka=cluster-1/topic=topic-X'
            cluster_id: 'cluster-1'
            topic_name: 'topic-X'
            is_internal: false
            replication_factor: 3
            partitions_count: 1
            partitions:
              related: 'http://localhost:9391/v3/clusters/cluster-1/topics/topic-X/partitions'
            configs:
              related: 'http://localhost:9391/v3/clusters/cluster-1/topics/topic-X/configs'
            partition_reassignments:
              related: 'http://localhost:9391/v3/clusters/cluster-1/topics/topic-X/partitions/-/reassignments'

    DeleteAclsResponse:
      description: 'The list of deleted ACLs.'
      content:
        application/json:
          schema:
            type: object
            required:
              - data
            properties:
              data:
                type: array
                items:
                  $ref: '#/components/schemas/AclData'
          example:
            data:
              - kind: 'KafkaAcl'
                metadata:
                  self: 'http://localhost:9391/v3/clusters/cluster-1/acls?resource_type=TOPIC&resource_name=topic-&pattern_type=PREFIXED&principal=alice&host=*&operation=ALL&permission=ALLOW'
                cluster_id: 'cluster-1'
                resource_type: 'TOPIC'
                resource_name: 'topic-'
                pattern_type: 'PREFIXED'
                principal: 'alice'
                host: '*'
                operation: 'ALL'
                permission: 'ALLOW'
              - kind: 'KafkaAcl'
                metadata:
                  self: 'http://localhost:9391/v3/clusters/cluster-1/acls?resource_type=CLUSTER&resource_name=cluster-1&pattern_type=LITERAL&principal=bob&host=*&operation=DESCRIBE&permission=DENY'
                cluster_id: 'cluster-1'
                resource_type: 'CLUSTER'
                resource_name: 'cluster-2'
                pattern_type: 'LITERAL'
                principal: 'alice'
                host: '*'
                operation: 'DESCRIBE'
                permission: 'DENY'

    GetBrokerConfigResponse:
      description: 'The broker configuration parameter.'
      content:
        application/json:
          schema:
            $ref: '#/components/schemas/BrokerConfigData'
          example:
            kind: 'KafkaBrokerConfig'
            metadata:
              self: 'http://localhost:9391/v3/clusters/cluster-1/brokers/1/configs/compression.type'
              resource_name: 'crn:///kafka=cluster-1/broker=1/config=compression.type'
            cluster_id: 'cluster-1'
            broker_id: 1
            name: 'compression.type'
            value: 'gzip'
            is_default: false
            is_read_only: false
            is_sensitive: false
            source: 'DYNAMIC_BROKER_CONFIG'
            synonyms:
              - name: 'compression.type'
                value: 'gzip'
                source: 'DYNAMIC_BROKER_CONFIG'
              - name: 'compression.type'
                value: 'producer'
                source: 'DEFAULT_CONFIG'

    GetBrokerResponse:
      description: 'The broker.'
      content:
        application/json:
          schema:
            $ref: '#/components/schemas/BrokerData'
          example:
            kind: 'KafkaBroker'
            metadata:
              self: 'http://localhost:9391/v3/clusters/cluster-1/brokers/1'
              resource_name: 'crn:///kafka=cluster-1/broker=1'
            cluster_id: 'cluster-1'
            broker_id: 1
            host: 'localhost'
            port: 9291
            configs:
              related: 'http://localhost:9391/v3/clusters/cluster-1/brokers/1/configs'
            partition_replicas:
              related: 'http://localhost:9391/v3/clusters/cluster-1/brokers/1/partition-replicas'

    GetClusterConfigResponse:
      description: 'The cluster configuration parameter.'
      content:
        application/json:
          schema:
            $ref: '#/components/schemas/ClusterConfigData'
          example:
            kind: 'KafkaClusterConfig'
            metadata:
              self: 'http://localhost:9391/v3/clusters/cluster-1/broker-configs/compression.type'
              resource_name: 'crn:///kafka=cluster-1/broker-config=compression.type'
            cluster_id: 'cluster-1'
            config_type: 'BROKER'
            name: 'compression.type'
            value: 'gzip'
            is_default: false
            is_read_only: false
            is_sensitive: false
            source: 'DYNAMIC_DEFAULT_BROKER_CONFIG'
            synonyms:
              - name: 'compression.type'
                value: 'gzip'
                source: 'DYNAMIC_DEFAULT_BROKER_CONFIG'
              - name: 'compression.type'
                value: 'producer'
                source: 'DEFAULT_CONFIG'

    GetClusterResponse:
      description: 'The Kafka cluster.'
      content:
        application/json:
          schema:
            $ref: '#/components/schemas/ClusterData'
          example:
            kind: 'KafkaCluster'
            metadata:
              self: 'http://localhost:9391/v3/clusters/cluster-1'
              resource_name: 'crn:///kafka=cluster-1'
            cluster_id: 'cluster-1'
            controller:
              related: 'http://localhost:9391/v3/clusters/cluster-1/brokers/1'
            acls:
              related: 'http://localhost:9391/v3/clusters/cluster-1/acls'
            brokers:
              related: 'http://localhost:9391/v3/clusters/cluster-1/brokers'
            broker_configs:
              related: 'http://localhost:9391/v3/clusters/cluster-1/broker-configs'
            consumer_groups:
              related: 'http://localhost:9391/v3/clusters/cluster-1/consumer-groups'
            topics:
              related: 'http://localhost:9391/v3/clusters/cluster-1/topics'
            partition_reassignments:
              related: 'http://localhost:9391/v3/clusters/cluster-1/topics/-/partitions/-/reassignment'

    GetConsumerAssignmentResponse:
      description: 'The consumer group assignment.'
      content:
        application/json:
          schema:
            $ref: '#/components/schemas/ConsumerAssignmentData'
          example:
            kind: 'KafkaConsumerAssignment'
            metadata:
              self: 'http://localhost:9391/v3/clusters/cluster-1/consumer-groups/consumer-group-1/consumers/consumer-1/assignments/topic-1/partitions/1'
              resource_name: 'crn:///kafka=cluster-1/consumer-group=consumer-group-1/consumer=consumer-1/assignment=topic=1/partition=1'
            cluster_id: 'cluster-1'
            consumer_group_id: 'consumer-group-1'
            consumer_id: 'consumer-1'
            topic_name: 'topic-1'
            partition_id: 1
            partition:
              related: 'http://localhost:9391/v3/clusters/cluster-1/topics/topic-1/partitions/1'
            lag:
              related: 'http://localhost:9391/v3/clusters/cluster-1/consumer-groups/consumer-group-1/lags/topic-1/partitions/1'

    GetConsumerGroupResponse:
      description: 'The consumer group.'
      content:
        application/json:
          schema:
            $ref: '#/components/schemas/ConsumerGroupData'
          example:
            kind: 'KafkaConsumerGroup'
            metadata:
              self: 'http://localhost:9391/v3/clusters/cluster-1/consumer-groups/consumer-group-1'
              resource_name: 'crn:///kafka=cluster-1/consumer-group=consumer-group-1'
            cluster_id: 'cluster-1'
            consumer_group_id: 'consumer-group-1'
            is_simple: false
            partition_assignor: 'org.apache.kafka.clients.consumer.RoundRobinAssignor'
            state: 'STABLE'
            coordinator:
              related: 'http://localhost:9391/v3/clusters/cluster-1/brokers/1'
            consumers:
              related: 'http://localhost:9391/v3/clusters/cluster-1/consumer-groups/consumer-group-1/consumers'
            lag_summary:
              related: 'http://localhost:9391/v3/clusters/cluster-1/consumer-groups/consumer-group-1/lag-summary'

    GetConsumerGroupLagSummaryResponse:
      description: 'The max and total consumer lag in a consumer group.'
      content:
        application/json:
          schema:
            $ref: '#/components/schemas/ConsumerGroupLagSummaryData'
          example:
            kind: 'KafkaConsumerGroupLagSummary'
            metadata:
              self: 'http://localhost:9391/v3/clusters/cluster-1/consumer-groups/consumer-group-1/lag-summary'
              resource_name: 'crn:///kafka=cluster-1/consumer-groups=consumer-group-1/lag-summary'
            cluster_id: 'cluster-1'
            consumer_group_id: 'consumer-group-1'
            max_lag_consumer_id: 'consumer-1'
            max_lag_instance_id: 'consumer-instance-1'
            max_lag_client_id: 'client-1'
            max_lag_topic_name: 'topic-1'
            max_lag_partition_id: 1
            max_lag: 100
            total_lag: 110
            max_lag_consumer:
              related: 'http://localhost:9391/v3/clusters/cluster-1/consumer-groups/consumer-group-1/consumers/consumer-1'
            max_lag_partition:
              related: 'http://localhost:9391/v3/clusters/cluster-1/topics/topic-1/partitions/1'

    GetConsumerLagResponse:
      description: 'The consumer lag.'
      content:
        application/json:
          schema:
            $ref: '#/components/schemas/ConsumerLagData'
          example:
            kind: 'KafkaConsumerLag'
            metadata:
              self: 'http://localhost:9391/v3/clusters/cluster-1/consumer-groups/consumer-group-1/lags/topic-1/partitions/1'
              resource_name: 'crn:///kafka=cluster-1/consumer-group=consumer-group-1/lag=topic-1/partition=1'
            cluster_id: 'cluster-1'
            consumer_group_id: 'consumer-group-1'
            topic_name: 'topic-1'
            partition_id: 1
            consumer_id: 'consumer-1'
            instance_id: 'consumer-instance-1'
            client_id: 'client-1'
            current_offset: 1
            log_end_offset: 101
            lag: 100

    GetConsumerResponse:
      description: 'The consumer.'
      content:
        application/json:
          schema:
            $ref: '#/components/schemas/ConsumerData'
          example:
            kind: 'KafkaConsumer'
            metadata:
              self: 'http://localhost:9391/v3/clusters/cluster-1/consumer-groups/consumer-group-1/consumers/consumer-1'
              resource_name: 'crn:///kafka=cluster-1/consumer-group=consumer-group-1/consumer=consumer-1'
            cluster_id: 'cluster-1'
            consumer_group_id: 'consumer-group-1'
            consumer_id: 'consumer-1'
            instance_id: 'consumer-instance-1'
            client_id: 'client-1'
            assignments:
              related: 'http://localhost:9391/v3/clusters/cluster-1/consumer-groups/consumer-group-1/consumers/consumer-1/assignments'

    GetPartitionResponse:
      description: 'The partition'
      content:
        application/json:
          schema:
            $ref: '#/components/schemas/PartitionData'
          example:
            kind: 'KafkaPartition'
            metadata:
              self: 'http://localhost:9391/v3/clusters/cluster-1/topics/topic-1/partitions/1'
              resource_name: 'crn:///kafka=cluster-1/topic=topic-1/partition=1'
            cluster_id: 'cluster-1'
            topic_name: 'topic-1'
            partition_id: 1
            leader:
              related: 'http://localhost:9391/v3/clusters/cluster-1/topics/topic-1/partitions/1/replicas/1'
            replicas:
              related: 'http://localhost:9391/v3/clusters/cluster-1/topics/topic-1/partitions/1/replicas'
            reassignment:
              related: 'http://localhost:9391/v3/clusters/cluster-1/topics/topic-1/partitions/1/reassignment'

    GetReassignmentResponse:
      description: 'The ongoing replicas reassignments.'
      content:
        application/json:
          schema:
            $ref: '#/components/schemas/ReassignmentData'
          example:
            kind: 'KafkaReassignment'
            metadata:
              self: 'http://localhost:9391/v3/clusters/cluster-1/topics/topic-1/partitions/1/reassignment'
              resource_name: 'crn:///kafka=cluster-1/topic=topic-1/partition=1/reassignment'
            cluster_id: 'cluster-1'
            topic_name: 'topic-1'
            partition_id: 1
            adding_replicas:
              - 1
              - 2
            removing_replicas:
              - 3
            replicas:
              related: 'http://localhost:9391/v3/clusters/cluster-1/topics/topic-1/partitions/1/replicas'

    GetReplicaResponse:
      description: 'The replica.'
      content:
        application/json:
          schema:
            $ref: '#/components/schemas/ReplicaData'
          example:
            kind: 'KafkaReplica'
            metadata:
              self: 'http://localhost:9391/v3/clusters/cluster-1/topics/topic-1/partitions/1/replicas/1'
              resource_name: 'crn:///kafka=cluster-1/topic=topic-1/partition=1/replica=1'
            cluster_id: 'cluster-1'
            topic_name: 'topic-1'
            partition_id: 1
            broker_id: 1
            is_leader: true
            is_in_sync: true
            broker:
              related: 'http://localhost:9391/v3/clusters/cluster-1/brokers/1'

    GetTopicConfigResponse:
      description: 'The topic configuration parameter.'
      content:
        application/json:
          schema:
            $ref: '#/components/schemas/TopicConfigData'
          example:
            kind: 'KafkaTopicConfig'
            metadata:
              self: 'http://localhost:9391/v3/clusters/cluster-1/topics/topic-1/compression.type'
              resource_name: 'crn:///kafka=cluster-1/topic=topic-1/config=compression.type'
            cluster_id: 'cluster-1'
            topic_name: 'topic-1'
            name: 'compression.type'
            value: 'gzip'
            is_default: false
            is_read_only: false
            is_sensitive: false
            source: 'DYNAMIC_TOPIC_CONFIG'
            synonyms:
              - name: 'compression.type'
                value: 'gzip'
                source: 'DYNAMIC_TOPIC_CONFIG'
              - name: 'compression.type'
                value: 'producer'
                source: 'DEFAULT_CONFIG'

    GetTopicResponse:
      description: 'The topic.'
      content:
        application/json:
          schema:
            $ref: '#/components/schemas/TopicData'
          example:
            kind: 'KafkaTopic'
            metadata:
              self: 'http://localhost:9391/v3/clusters/cluster-1/topics/topic-1'
              resource_name: 'crn:///kafka=cluster-1/topic=topic-1'
            cluster_id: 'cluster-1'
            topic_name: 'topic-1'
            is_internal: false
            replication_factor: 3
            partitions_count: 1
            partitions:
              related: 'http://localhost:9391/v3/clusters/cluster-1/topics/topic-1/partitions'
            configs:
              related: 'http://localhost:9391/v3/clusters/cluster-1/topics/topic-1/configs'
            partition_reassignments:
              related: 'http://localhost:9391/v3/clusters/cluster-1/topics/topic-1/partitions/-/reassignments'

    ListAllReassignmentsResponse:
      description: "The ongoing replicas reassignments."
      content:
        application/json:
          schema:
            $ref: '#/components/schemas/ReassignmentDataList'
          example:
            kind: 'KafkaReassignmentList'
            metadata:
              self: 'http://localhost:9391/v3/clusters/cluster-1/topics/-/partitions/-/reassignment'
              next: null
            data:
              - kind: 'KafkaReassignment'
                metadata:
                  self: 'http://localhost:9391/v3/clusters/cluster-1/topics/topic-1/partitions/1/reassignment'
                  resource_name: 'crn:///kafka=cluster-1/topic=topic-1/partition=1/reassignment'
                cluster_id: 'cluster-1'
                topic_name: 'topic-1'
                partition_id: 1
                adding_replicas:
                  - 1
                  - 2
                removing_replicas:
                  - 3
                replicas:
                  related: 'http://localhost:9391/v3/clusters/cluster-1/topics/topic-1/partitions/1/replicas'
              - kind: 'KafkaReassignment'
                metadata:
                  self: 'http://localhost:9391/v3/clusters/cluster-1/topics/topic-2/partitions/2/reassignment'
                  resource_name: 'crn:///kafka=cluster-1/topic=topic-2/partition=2/reassignment'
                cluster_id: 'cluster-1'
                topic_name: 'topic-2'
                partition_id: 2
                adding_replicas:
                  - 1
                removing_replicas:
                  - 2
                  - 3
                replicas:
                  related: 'http://localhost:9391/v3/clusters/cluster-1/topics/topic-2/partitions/2/replicas'
              - kind: 'KafkaReassignment'
                metadata:
                  self: 'http://localhost:9391/v3/clusters/cluster-1/topics/topic-3/partitions/3/reassignment'
                  resource_name: 'crn:///kafka=cluster-1/topic=topic-3/partition=3/reassignment'
                cluster_id: 'cluster-1'
                topic_name: 'topic-3'
                partition_id: 3
                adding_replicas:
                  - 3
                removing_replicas:
                  - 1
                  - 2
                replicas:
                  related: 'http://localhost:9391/v3/clusters/cluster-1/topics/topic-3/partitions/3/replicas'

    ListBrokerConfigsResponse:
      description: 'The list of broker configs.'
      content:
        application/json:
          schema:
            $ref: '#/components/schemas/BrokerConfigDataList'
          example:
            kind: 'KafkaBrokerConfigList'
            metadata:
              self: 'http://localhost:9391/v3/clusters/cluster-1/brokers/1/configs'
              next: null
            data:
              - kind: 'KafkaBrokerConfig'
                metadata:
                  self: 'http://localhost:9391/v3/clusters/cluster-1/brokers/1/configs/max.connections'
                  resource_name: 'crn:///kafka=cluster-1/broker=1/config=max.connections'
                cluster_id: 'cluster-1'
                broker_id: 1
                name: 'max.connections'
                value: '1000'
                is_default: false
                is_read_only: false
                is_sensitive: false
                source: 'DYNAMIC_BROKER_CONFIG'
                synonyms:
                  - name: 'max.connections'
                    value: '1000'
                    source: 'DYNAMIC_BROKER_CONFIG'
                  - name: 'max.connections'
                    value: '2147483647'
                    source: 'DEFAULT_CONFIG'
              - kind: 'KafkaBrokerConfig'
                metadata:
                  self: 'http://localhost:9391/v3/clusters/cluster-1/brokers/1/configs/compression.type'
                  resource_name: 'crn:///kafka=cluster-1/broker=1/config=compression.type'
                cluster_id: 'cluster-1'
                broker_id: 1
                name: 'compression.type'
                value: 'gzip'
                is_default: false
                is_read_only: false
                is_sensitive: false
                source: 'DYNAMIC_BROKER_CONFIG'
                synonyms:
                  - name: 'compression.type'
                    value: 'gzip'
                    source: 'DYNAMIC_BROKER_CONFIG'
                  - name: 'compression.type'
                    value: 'producer'
                    source: 'DEFAULT_CONFIG'

    ListBrokersResponse:
      description: 'The list of brokers.'
      content:
        application/json:
          schema:
            $ref: '#/components/schemas/BrokerDataList'
          example:
            kind: 'KafkaBrokerList'
            metadata:
              self: 'http://localhost:9391/v3/clusters/cluster-1/brokers'
              next: null
            data:
              - kind: 'KafkaBroker'
                metadata:
                  self: 'http://localhost:9391/v3/clusters/cluster-1/brokers/1'
                  resource_name: 'crn:///kafka=cluster-1/broker=1'
                cluster_id: 'cluster-1'
                broker_id: 1
                host: 'localhost'
                port: 9291
                configs:
                  related: 'http://localhost:9391/v3/clusters/cluster-1/brokers/1/configs'
                partition_replicas:
                  related: 'http://localhost:9391/v3/clusters/cluster-1/brokers/1/partition-replicas'
              - kind: 'KafkaBroker'
                metadata:
                  self: 'http://localhost:9391/v3/clusters/cluster-1/brokers/2'
                  resource_name: 'crn:///kafka=cluster-1/broker=2'
                cluster_id: 'cluster-1'
                broker_id: 2
                host: 'localhost'
                port: 9292
                configs:
                  related: 'http://localhost:9391/v3/clusters/cluster-1/brokers/2/configs'
                partition_replicas:
                  related: 'http://localhost:9391/v3/clusters/cluster-1/brokers/2/partition-replicas'
              - kind: 'KafkaBroker'
                metadata:
                  self: 'http://localhost:9391/v3/clusters/cluster-1/brokers/3'
                  resource_name: 'crn:///kafka=cluster-1/broker=3'
                cluster_id: 'cluster-1'
                broker_id: 3
                host: 'localhost'
                port: 9293
                configs:
                  related: 'http://localhost:9391/v3/clusters/cluster-1/brokers/3/configs'
                partition_replicas:
                  related: 'http://localhost:9391/v3/clusters/cluster-1/brokers/3/partition-replicas'

    ListClusterConfigsResponse:
      description: 'The list of cluster configs.'
      content:
        application/json:
          schema:
            $ref: '#/components/schemas/ClusterConfigDataList'
          example:
            kind: 'KafkaClusterConfigList'
            metadata:
              self: 'http://localhost:9391/v3/clusters/cluster-1/broker-configs'
              next: null
            data:
              - kind: 'KafkaClusterConfig'
                metadata:
                  self: 'http://localhost:9391/v3/clusters/cluster-1/broker-configs/max.connections'
                  resource_name: 'crn:///kafka=cluster-1/broker-config=max.connections'
                cluster_id: 'cluster-1'
                config_type: 'BROKER'
                name: 'max.connections'
                value: '1000'
                is_default: false
                is_read_only: false
                is_sensitive: false
                source: 'DYNAMIC_DEFAULT_BROKER_CONFIG'
                synonyms:
                  - name: 'max.connections'
                    value: '1000'
                    source: 'DYNAMIC_DEFAULT_BROKER_CONFIG'
                  - name: 'max.connections'
                    value: '2147483647'
                    source: 'DEFAULT_CONFIG'
              - kind: 'KafkaClusterConfig'
                metadata:
                  self: 'http://localhost:9391/v3/clusters/cluster-1/broker-configs/compression.type'
                  resource_name: 'crn:///kafka=cluster-1/broker-config=compression.type'
                cluster_id: 'cluster-1'
                config_type: 'BROKER'
                name: 'compression.type'
                value: 'gzip'
                is_default: false
                is_read_only: false
                is_sensitive: false
                source: 'DYNAMIC_DEFAULT_BROKER_CONFIG'
                synonyms:
                  - name: 'compression.type'
                    value: 'gzip'
                    source: 'DYNAMIC_DEFAULT_BROKER_CONFIG'
                  - name: 'compression.type'
                    value: 'producer'
                    source: 'DEFAULT_CONFIG'

    ListClustersResponse:
      description: 'The list of Kafka clusters.'
      content:
        application/json:
          schema:
            $ref: '#/components/schemas/ClusterDataList'
          example:
            kind: 'KafkaClusterList'
            metadata:
              self: 'http://localhost:9391/v3/clusters'
              next: null
            data:
              - kind: 'KafkaCluster'
                metadata:
                  self: 'http://localhost:9391/v3/clusters/cluster-1'
                  resource_name: 'crn:///kafka=cluster-1'
                cluster_id: 'cluster-1'
                controller:
                  related: 'http://localhost:9391/v3/clusters/cluster-1/brokers/1'
                acls:
                  related: 'http://localhost:9391/v3/clusters/cluster-1/acls'
                brokers:
                  related: 'http://localhost:9391/v3/clusters/cluster-1/brokers'
                broker_configs:
                  related: 'http://localhost:9391/v3/clusters/cluster-1/broker-configs'
                consumer_groups:
                  related: 'http://localhost:9391/v3/clusters/cluster-1/consumer-groups'
                topics:
                  related: 'http://localhost:9391/v3/clusters/cluster-1/topics'
                partition_reassignments:
                  related: 'http://localhost:9391/v3/clusters/cluster-1/topics/-/partitions/-/reassignment'

    ListConsumerAssignmentsResponse:
      description: 'The list of consumer group assignments.'
      content:
        application/json:
          schema:
            $ref: '#/components/schemas/ConsumerAssignmentDataList'
          example:
            kind: 'KafkaConsumerAssignmentList'
            metadata:
              self: 'http://localhost:9391/v3/clusters/cluster-1/consumer-groups/consumer-group-1/consumers/consumer-1/assignments'
              next: null
            data:
              - kind: 'KafkaConsumerAssignment'
                metadata:
                  self: 'http://localhost:9391/v3/clusters/cluster-1/consumer-groups/consumer-group-1/consumers/consumer-1/assignments/topic-1/partitions/1'
                  resource_name: 'crn:///kafka=cluster-1/consumer-group=consumer-group-1/consumer=consumer-1/assignment=topic=1/partition=1'
                cluster_id: 'cluster-1'
                consumer_group_id: 'consumer-group-1'
                consumer_id: 'consumer-1'
                topic_name: 'topic-1'
                partition_id: 1
                partition:
                  related: 'http://localhost:9391/v3/clusters/cluster-1/topics/topic-1/partitions/1'
                lag:
                  related: 'http://localhost:9391/v3/clusters/cluster-1/consumer-groups/consumer-group-1/lags/topic-1/partitions/1'
              - kind: 'KafkaConsumerAssignment'
                metadata:
                  self: 'http://localhost:9391/v3/clusters/cluster-1/consumer-groups/consumer-group-1/consumers/consumer-1/assignments/topic-2/partitions/2'
                  resource_name: 'crn:///kafka=cluster-1/consumer-group=consumer-group-1/consumer=consumer-1/assignment=topic=2/partition=2'
                cluster_id: 'cluster-1'
                consumer_group_id: 'consumer-group-1'
                consumer_id: 'consumer-1'
                topic_name: 'topic-2'
                partition_id: 2
                partition:
                  related: 'http://localhost:9391/v3/clusters/cluster-1/topics/topic-2/partitions/2'
                lag:
                  related: 'http://localhost:9391/v3/clusters/cluster-1/consumer-groups/consumer-group-1/lags/topic-2/partitions/2'
              - kind: 'KafkaConsumerAssignment'
                metadata:
                  self: 'http://localhost:9391/v3/clusters/cluster-1/consumer-groups/consumer-group-1/consumers/consumer-1/assignments/topic-3/partitions/3'
                  resource_name: 'crn:///kafka=cluster-1/consumer-group=consumer-group-1/consumer=consumer-1/assignment=topic=3/partition=3'
                cluster_id: 'cluster-1'
                consumer_group_id: 'consumer-group-1'
                consumer_id: 'consumer-1'
                topic_name: 'topic-3'
                partition_id: 3
                partition:
                  related: 'http://localhost:9391/v3/clusters/cluster-1/topics/topic-3/partitions/3'
                lag:
                  related: 'http://localhost:9391/v3/clusters/cluster-1/consumer-groups/consumer-group-1/lags/topic-3/partitions/3'

    ListConsumerGroupsResponse:
      description: 'The list of consumer groups.'
      content:
        application/json:
          schema:
            $ref: '#/components/schemas/ConsumerGroupDataList'
          example:
            kind: 'KafkaConsumerGroupList'
            metadata:
              self: 'http://localhost:9391/v3/clusters/cluster-1/consumer-groups'
              next: null
            data:
              - kind: 'KafkaConsumerGroup'
                metadata:
                  self: 'http://localhost:9391/v3/clusters/cluster-1/consumer-groups/consumer-group-1'
                  resource_name: 'crn:///kafka=cluster-1/consumer-group=consumer-group-1'
                cluster_id: 'cluster-1'
                consumer_group_id: 'consumer-group-1'
                is_simple: false
                partition_assignor: 'org.apache.kafka.clients.consumer.RoundRobinAssignor'
                state: 'STABLE'
                coordinator:
                  related: 'http://localhost:9391/v3/clusters/cluster-1/brokers/1'
                consumers:
                  related: 'http://localhost:9391/v3/clusters/cluster-1/consumer-groups/consumer-group-1/consumers'
                lag_summary:
                  related: 'http://localhost:9391/v3/clusters/cluster-1/consumer-groups/consumer-group-1/lag-summary'
              - kind: 'KafkaConsumerGroup'
                metadata:
                  self: 'http://localhost:9391/v3/clusters/cluster-1/consumer-groups/consumer-group-2'
                  resource_name: 'crn:///kafka=cluster-1/consumer-group=consumer-group-2'
                cluster_id: 'cluster-1'
                consumer_group_id: 'consumer-group-2'
                is_simple: false
                partition_assignor: 'org.apache.kafka.clients.consumer.StickyAssignor'
                state: 'PREPARING_REBALANCE'
                coordinator:
                  related: 'http://localhost:9391/v3/clusters/cluster-1/brokers/2'
                consumers:
                  related: 'http://localhost:9391/v3/clusters/cluster-1/consumer-groups/consumer-group-2/consumers'
                lag_summary:
                  related: 'http://localhost:9391/v3/clusters/cluster-1/consumer-groups/consumer-group-2/lag-summary'
              - kind: 'KafkaConsumerGroup'
                metadata:
                  self: 'http://localhost:9391/v3/clusters/cluster-1/consumer-groups/consumer-group-3'
                  resource_name: 'crn:///kafka=cluster-1/consumer-group=consumer-group-3'
                cluster_id: 'cluster-1'
                consumer_group_id: 'consumer-group-3'
                is_simple: false
                partition_assignor: 'org.apache.kafka.clients.consumer.RangeAssignor'
                state: 'DEAD'
                coordinator:
                  related: 'http://localhost:9391/v3/clusters/cluster-1/brokers/3'
                consumers:
                  related: 'http://localhost:9391/v3/clusters/cluster-1/consumer-groups/consumer-group-3/consumers'
                lag_summary:
                  related: 'http://localhost:9391/v3/clusters/cluster-1/consumer-groups/consumer-group-3/lag-summary'

    ListConsumerLagsResponse:
     description: 'The list of consumer lags.'
     content:
       application/json:
         schema:
           $ref: '#/components/schemas/ConsumerLagDataList'
         example:
           kind: 'KafkaConsumerLagList'
           metadata:
             self: 'http://localhost:9391/v3/clusters/cluster-1/consumer-groups/consumer-group-1/lags'
             next: null
           data:
             - kind: 'KafkaConsumerLag'
               metadata:
                 self: 'http://localhost:9391/v3/clusters/cluster-1/consumer-groups/consumer-group-1/lags/topic-1/partitions/1'
                 resource_name: 'crn:///kafka=cluster-1/consumer-group=consumer-group-1/lag=topic-1/partition=1'
               cluster_id: 'cluster-1'
               consumer_group_id: 'consumer-group-1'
               topic_name: 'topic-1'
               partition_id: 1
               consumer_id: 'consumer-1'
               instance_id: 'consumer-instance-1'
               client_id: 'client-1'
               current_offset: 1
               log_end_offset: 101
               lag: 100
             - kind: 'KafkaConsumerLag'
               metadata:
                 self: 'http://localhost:9391/v3/clusters/cluster-1/consumer-groups/consumer-group-1/lags/topic-1/partitions/2'
                 resource_name: 'crn:///kafka=cluster-1/consumer-group=consumer-group-1/lag=topic-1/partition=2'
               cluster_id: 'cluster-1'
               consumer_group_id: 'consumer-group-1'
               topic_name: 'topic-1'
               partition_id: 2
               consumer_id: 'consumer-2'
               instance_id: 'consumer-instance-2'
               client_id: 'client-2'
               current_offset: 1
               log_end_offset: 11
               lag: 10
             - kind: 'KafkaConsumerLag'
               metadata:
                 self: 'http://localhost:9391/v3/clusters/cluster-1/consumer-groups/consumer-group-1/lags/topic-1/partitions/3'
                 resource_name: 'crn:///kafka=cluster-1/consumer-group=consumer-group-1/lag=topic-1/partition=3'
               cluster_id: 'cluster-1'
               consumer_group_id: 'consumer-group-1'
               topic_name: 'topic-1'
               partition_id: 3
               consumer_id: 'consumer-3'
               instance_id: 'consumer-instance-3'
               client_id: 'client-3'
               current_offset: 1
               log_end_offset: 1
               lag: 0

    ListConsumersResponse:
      description: 'The list of consumers.'
      content:
        application/json:
          schema:
            $ref: '#/components/schemas/ConsumerDataList'
          example:
            kind: 'KafkaConsumerList'
            metadata:
              self: 'http://localhost:9391/v3/clusters/cluster-1/consumer-groups/consumer-group-1/consumers'
              next: null
            data:
              - kind: 'KafkaConsumer'
                metadata:
                  self: 'http://localhost:9391/v3/clusters/cluster-1/consumer-groups/consumer-group-1/consumers/consumer-1'
                  resource_name: 'crn:///kafka=cluster-1/consumer-group=consumer-group-1/consumer=consumer-1'
                cluster_id: 'cluster-1'
                consumer_group_id: 'consumer-group-1'
                consumer_id: 'consumer-1'
                instance_id: 'consumer-instance-1'
                client_id: 'client-1'
                assignments:
                  related: 'http://localhost:9391/v3/clusters/cluster-1/consumer-groups/consumer-group-1/consumers/consumer-1/assignments'
              - kind: 'KafkaConsumer'
                metadata:
                  self: 'http://localhost:9391/v3/clusters/cluster-1/consumer-groups/consumer-group-1/consumers/consumer-2'
                  resource_name: 'crn:///kafka=cluster-1/consumer-group=consumer-group-1/consumer=consumer-2'
                cluster_id: 'cluster-1'
                consumer_group_id: 'consumer-group-1'
                consumer_id: 'consumer-2'
                instance_id: 'consumer-instance-2'
                client_id: 'client-2'
                assignments:
                  related: 'http://localhost:9391/v3/clusters/cluster-1/consumer-groups/consumer-group-1/consumers/consumer-2/assignments'
              - kind: 'KafkaConsumer'
                metadata:
                  self: 'http://localhost:9391/v3/clusters/cluster-1/consumer-groups/consumer-group-1/consumers/consumer-2'
                  resource_name: 'crn:///kafka=cluster-1/consumer-group=consumer-group-1/consumer=consumer-2'
                cluster_id: 'cluster-1'
                consumer_group_id: 'consumer-group-1'
                consumer_id: 'consumer-2'
                instance_id: 'consumer-instance-2'
                client_id: 'client-2'
                assignments:
                  related: 'http://localhost:9391/v3/clusters/cluster-1/consumer-groups/consumer-group-1/consumers/consumer-2/assignments'

    ListPartitionsResponse:
      description: 'The list of partitions.'
      content:
        application/json:
          schema:
            $ref: '#/components/schemas/PartitionDataList'
          example:
            kind: 'KafkaPartitionList'
            metadata:
              self: 'http://localhost:9391/v3/clusters/cluster-1/topics/topic-1/partitions'
              next: null
            data:
              - kind: 'KafkaPartition'
                metadata:
                  self: 'http://localhost:9391/v3/clusters/cluster-1/topics/topic-1/partitions/1'
                  resource_name: 'crn:///kafka=cluster-1/topic=topic-1/partition=1'
                cluster_id: 'cluster-1'
                topic_name: 'topic-1'
                partition_id: 1
                leader:
                  related: 'http://localhost:9391/v3/clusters/cluster-1/topics/topic-1/partitions/1/replicas/1'
                replicas:
                  related: 'http://localhost:9391/v3/clusters/cluster-1/topics/topic-1/partitions/1/replicas'
                reassignment:
                  related: 'http://localhost:9391/v3/clusters/cluster-1/topics/topic-1/partitions/1/reassignment'
              - kind: 'KafkaPartition'
                metadata:
                  self: 'http://localhost:9391/v3/clusters/cluster-1/topics/topic-1/partitions/2'
                  resource_name: 'crn:///kafka=cluster-1/topic=topic-1/partition=2'
                cluster_id: 'cluster-1'
                topic_name: 'topic-1'
                partition_id: 2
                leader:
                  related: 'http://localhost:9391/v3/clusters/cluster-1/topics/topic-1/partitions/2/replicas/2'
                replicas:
                  related: 'http://localhost:9391/v3/clusters/cluster-1/topics/topic-1/partitions/2/replicas'
                reassignment:
                  related: 'http://localhost:9391/v3/clusters/cluster-1/topics/topic-1/partitions/2/reassignment'
              - kind: 'KafkaPartition'
                metadata:
                  self: 'http://localhost:9391/v3/clusters/cluster-1/topics/topic-1/partitions/3'
                  resource_name: 'crn:///kafka=cluster-1/topic=topic-1/partition=3'
                cluster_id: 'cluster-1'
                topic_name: 'topic-1'
                partition_id: 3
                leader:
                  related: 'http://localhost:9391/v3/clusters/cluster-1/topics/topic-1/partitions/3/replicas/3'
                replicas:
                  related: 'http://localhost:9391/v3/clusters/cluster-1/topics/topic-1/partitions/3/replicas'
                reassignment:
                  related: 'http://localhost:9391/v3/clusters/cluster-1/topics/topic-1/partitions/3/reassignment'

    ListReplicasResponse:
      description: 'The list of replicas.'
      content:
        application/json:
          schema:
            $ref: '#/components/schemas/ReplicaDataList'
          example:
            kind: 'KafkaReplicaList'
            metadata:
              self: 'http://localhost:9391/v3/clusters/cluster-1/topics/topic-1/partitions/1/replicas'
              next: null
            data:
              - kind: 'KafkaReplica'
                metadata:
                  self: 'http://localhost:9391/v3/clusters/cluster-1/topics/topic-1/partitions/1/replicas/1'
                  resource_name: 'crn:///kafka=cluster-1/topic=topic-1/partition=1/replica=1'
                cluster_id: 'cluster-1'
                topic_name: 'topic-1'
                partition_id: 1
                broker_id: 1
                is_leader: true
                is_in_sync: true
                broker:
                  related: 'http://localhost:9391/v3/clusters/cluster-1/brokers/1'
              - kind: 'KafkaReplica'
                metadata:
                  self: 'http://localhost:9391/v3/clusters/cluster-1/topics/topic-1/partitions/1/replicas/2'
                  resource_name: 'crn:///kafka=cluster-1/topic=topic-1/partition=1/replica=2'
                cluster_id: 'cluster-1'
                topic_name: 'topic-1'
                partition_id: 1
                broker_id: 2
                is_leader: false
                is_in_sync: true
                broker:
                  related: 'http://localhost:9391/v3/clusters/cluster-1/brokers/2'
              - kind: 'KafkaReplica'
                metadata:
                  self: 'http://localhost:9391/v3/clusters/cluster-1/topics/topic-1/partitions/1/replicas/3'
                  resource_name: 'crn:///kafka=cluster-1/topic=topic-1/partition=1/replica=3'
                cluster_id: 'cluster-1'
                topic_name: 'topic-1'
                partition_id: 1
                broker_id: 3
                is_leader: false
                is_in_sync: false
                broker:
                  related: 'http://localhost:9391/v3/clusters/cluster-1/brokers/3'

    ListTopicConfigsResponse:
      description: 'The list of cluster configs.'
      content:
        application/json:
          schema:
            $ref: '#/components/schemas/TopicConfigDataList'
          example:
            kind: 'KafkaTopicConfigList'
            metadata:
              self: 'http://localhost:9391/v3/clusters/cluster-1/topics/topic-1/configs'
              next: null
            data:
              - kind: 'KafkaTopicConfig'
                metadata:
                  self: 'http://localhost:9391/v3/clusters/cluster-1/topics/topic-1/configs/cleanup.policy'
                  resource_name: 'crn:///kafka=cluster-1/topic=topic-1/config=cleanup.policy'
                cluster_id: 'cluster-1'
                topic_name: 'topic-1'
                name: 'cleanup.policy'
                value: 'compact'
                is_default: false
                is_read_only: false
                is_sensitive: false
                source: 'DYNAMIC_TOPIC_CONFIG'
                synonyms:
                  - name: 'cleanup.policy'
                    value: 'compact'
                    source: 'DYNAMIC_TOPIC_CONFIG'
                  - name: 'cleanup.policy'
                    value: 'delete'
                    source: 'DEFAULT_CONFIG'
              - kind: 'KafkaTopicConfig'
                metadata:
                  self: 'http://localhost:9391/v3/clusters/cluster-1/topics/topic-1/configs/compression.type'
                  resource_name: 'crn:///kafka=cluster-1/topic=topic-1/config=compression.type'
                cluster_id: 'cluster-1'
                topic_name: 'topic-1'
                name: 'compression.type'
                value: 'gzip'
                is_default: false
                is_read_only: false
                is_sensitive: false
                source: 'DYNAMIC_TOPIC_CONFIG'
                synonyms:
                  - name: 'compression.type'
                    value: 'gzip'
                    source: 'DYNAMIC_TOPIC_CONFIG'
                  - name: 'compression.type'
                    value: 'producer'
                    source: 'DEFAULT_CONFIG'

    ListTopicsResponse:
      description: 'The list of topics.'
      content:
        application/json:
          schema:
            $ref: '#/components/schemas/TopicDataList'
          example:
            kind: 'KafkaTopicList'
            metadata:
              self: 'http://localhost:9391/v3/clusters/cluster-1/topics'
              next: null
            data:
              - kind: 'KafkaTopic'
                metadata:
                  self: 'http://localhost:9391/v3/clusters/cluster-1/topics/topic-1'
                  resource_name: 'crn:///kafka=cluster-1/topic=topic-1'
                cluster_id: 'cluster-1'
                topic_name: 'topic-1'
                is_internal: false
                replication_factor: 3
                partitions_count: 1
                partitions:
                  related: 'http://localhost:9391/v3/clusters/cluster-1/topics/topic-1/partitions'
                configs:
                  related: 'http://localhost:9391/v3/clusters/cluster-1/topics/topic-1/configs'
                partition_reassignments:
                  related: 'http://localhost:9391/v3/clusters/cluster-1/topics/topic-1/partitions/-/reassignments'
              - kind: 'KafkaTopic'
                metadata:
                  self: 'http://localhost:9391/v3/clusters/cluster-1/topics/topic-2'
                  resource_name: 'crn:///kafka=cluster-1/topic=topic-2'
                cluster_id: 'cluster-1'
                topic_name: 'topic-2'
                is_internal: true
                replication_factor: 4
                partitions_count: 1
                partitions:
                  related: 'http://localhost:9391/v3/clusters/cluster-1/topics/topic-2/partitions'
                configs:
                  related: 'http://localhost:9391/v3/clusters/cluster-1/topics/topic-2/configs'
                partition_reassignments:
                  related: 'http://localhost:9391/v3/clusters/cluster-1/topics/topic-2/partitions/-/reassignments'
              - kind: 'KafkaTopic'
                metadata:
                  self: 'http://localhost:9391/v3/clusters/cluster-1/topics/topic-3'
                  resource_name: 'crn:///kafka=cluster-1/topic=topic-3'
                cluster_id: 'cluster-1'
                topic_name: 'topic-3'
                is_internal: false
                replication_factor: 5
                partitions_count: 1
                partitions:
                  related: 'http://localhost:9391/v3/clusters/cluster-1/topics/topic-3/partitions'
                configs:
                  related: 'http://localhost:9391/v3/clusters/cluster-1/topics/topic-3/configs'
                partition_reassignments:
                  related: 'http://localhost:9391/v3/clusters/cluster-1/topics/topic-3/partitions/-/reassignments'

    ProduceResponse:
      description: ''
      content:
        application/json:
          schema:
            $ref: '#/components/schemas/ProduceResponse'
          example:
            cluster_id: 'cluster-1'
            topic_name: 'topic-1'
            partition_id: 1
            offset: 0
            timestamp: '2021-02-05T19:14:42Z'
            key:
              type: BINARY
              size: 7
            value:
              type: AVRO
              subject: 'topic-1-value'
              schema_id: 1
              schema_version: 1
              size: 7

    SearchAclsResponse:
      description: 'The list of ACLs.'
      content:
        application/json:
          schema:
            $ref: '#/components/schemas/AclDataList'
          example:
            kind: 'KafkaAclList'
            metadata:
              self: 'http://localhost:9391/v3/clusters/cluster-1/acls?principal=alice'
            data:
              - kind: 'KafkaAcl'
                metadata:
                  self: 'http://localhost:9391/v3/clusters/cluster-1/acls?resource_type=TOPIC&resource_name=topic-&pattern_type=PREFIXED&principal=alice&host=*&operation=ALL&permission=ALLOW'
                cluster_id: 'cluster-1'
                resource_type: 'TOPIC'
                resource_name: 'topic-'
                pattern_type: 'PREFIXED'
                principal: 'alice'
                host: '*'
                operation: 'ALL'
                permission: 'ALLOW'
              - kind: 'KafkaAcl'
                metadata:
                  self: 'http://localhost:9391/v3/clusters/cluster-1/acls?resource_type=CLUSTER&resource_name=cluster-1&pattern_type=LITERAL&principal=bob&host=*&operation=DESCRIBE&permission=DENY'
                cluster_id: 'cluster-1'
                resource_type: 'CLUSTER'
                resource_name: 'cluster-2'
                pattern_type: 'LITERAL'
                principal: 'alice'
                host: '*'
                operation: 'DESCRIBE'
                permission: 'DENY'

    SearchReassignmentsByTopicResponse:
      description: "The ongoing replicas reassignments."
      content:
        application/json:
          schema:
            $ref: '#/components/schemas/ReassignmentDataList'
          example:
            kind: 'KafkaReassignmentList'
            metadata:
              self: 'http://localhost:9391/v3/clusters/cluster-1/topics/-/partitions/-/reassignment'
              next: null
            data:
              - kind: 'KafkaReassignment'
                metadata:
                  self: 'http://localhost:9391/v3/clusters/cluster-1/topics/topic-1/partitions/1/reassignment'
                  resource_name: 'crn:///kafka=cluster-1/topic=topic-1/partition=1/reassignment'
                cluster_id: 'cluster-1'
                topic_name: 'topic-1'
                partition_id: 1
                adding_replicas:
                  - 1
                  - 2
                removing_replicas:
                  - 3
                replicas:
                  related: 'http://localhost:9391/v3/clusters/cluster-1/topics/topic-1/partitions/1/replicas'
              - kind: 'KafkaReassignment'
                metadata:
                  self: 'http://localhost:9391/v3/clusters/cluster-1/topics/topic-1/partitions/2/reassignment'
                  resource_name: 'crn:///kafka=cluster-1/topic=topic-1/partition=2/reassignment'
                cluster_id: 'cluster-1'
                topic_name: 'topic-1'
                partition_id: 2
                adding_replicas:
                  - 1
                removing_replicas:
                  - 2
                  - 3
                replicas:
                  related: 'http://localhost:9391/v3/clusters/cluster-1/topics/topic-1/partitions/2/replicas'
              - kind: 'KafkaReassignment'
                metadata:
                  self: 'http://localhost:9391/v3/clusters/cluster-1/topics/topic-1/partitions/3/reassignment'
                  resource_name: 'crn:///kafka=cluster-1/topic=topic-1/partition=3/reassignment'
                cluster_id: 'cluster-1'
                topic_name: 'topic-1'
                partition_id: 3
                adding_replicas:
                  - 3
                removing_replicas:
                  - 1
                  - 2
                replicas:
                  related: 'http://localhost:9391/v3/clusters/cluster-1/topics/topic-1/partitions/3/replicas'

    SearchReplicasByBrokerResponse:
      description: 'The list of replicas.'
      content:
        application/json:
          schema:
            $ref: '#/components/schemas/ReplicaDataList'
          example:
            kind: 'KafkaReplicaList'
            metadata:
              self: 'http://localhost:9391/v3/clusters/cluster-1/brokers/1/partition-replicas'
              next: null
            data:
              - kind: 'KafkaReplica'
                metadata:
                  self: 'http://localhost:9391/v3/clusters/cluster-1/topics/topic-1/partitions/2/replicas/1'
                  resource_name: 'crn:///kafka=cluster-1/topic=topic-1/partition=2/replica=1'
                cluster_id: 'cluster-1'
                topic_name: 'topic-1'
                partition_id: 2
                broker_id: 1
                is_leader: true
                is_in_sync: true
                broker:
                  related: 'http://localhost:9391/v3/clusters/cluster-1/brokers/1'
              - kind: 'KafkaReplica'
                metadata:
                  self: 'http://localhost:9391/v3/clusters/cluster-1/topics/topic-2/partitions/3/replicas/1'
                  resource_name: 'crn:///kafka=cluster-1/topic=topic-3/partition=3/replica=1'
                cluster_id: 'cluster-1'
                topic_name: 'topic-2'
                partition_id: 3
                broker_id: 1
                is_leader: false
                is_in_sync: true
                broker:
                  related: 'http://localhost:9391/v3/clusters/cluster-1/brokers/1'
              - kind: 'KafkaReplica'
                metadata:
                  self: 'http://localhost:9391/v3/clusters/cluster-1/topics/topic-3/partitions/1/replicas/1'
                  resource_name: 'crn:///kafka=cluster-1/topic=topic-3/partition=1/replica=1'
                cluster_id: 'cluster-1'
                topic_name: 'topic-3'
                partition_id: 1
                broker_id: 1
                is_leader: false
                is_in_sync: false
                broker:
                  related: 'http://localhost:9391/v3/clusters/cluster-1/brokers/1'<|MERGE_RESOLUTION|>--- conflicted
+++ resolved
@@ -640,7 +640,6 @@
         '200':
           $ref: '#/components/responses/GetReplicaResponse'
 
-<<<<<<< HEAD
   /clusters/{cluster_id}/topics/-/configs:
     parameters:
       - $ref: '#/components/parameters/ClusterId'
@@ -653,7 +652,7 @@
       responses:
         '200':
           $ref: '#/components/responses/ListTopicConfigsResponse'
-=======
+
   /clusters/{cluster_id}/topics/{topic_name}/records:
     parameters:
       - $ref: '#/components/parameters/ClusterId'
@@ -677,7 +676,6 @@
       responses:
         '200':
           $ref: '#/components/responses/ProduceResponse'
->>>>>>> 3538725e
 
 components:
   parameters:
