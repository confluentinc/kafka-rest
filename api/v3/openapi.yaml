--- conflicted
+++ resolved
@@ -237,16 +237,9 @@
       description: |-
         [![Generally Available](https://img.shields.io/badge/Lifecycle%20Stage-Generally%20Available-%2345c6e8)](#section/Versioning/API-Lifecycle-Policy)
 
-<<<<<<< HEAD
-        Returns a list of configuration parameters for the specified Kafka
-        cluster. Note that the endpoint will only return configs when there is
-        an override for the cluster-wide default config. If a cluster-wide
-        default config is not set, this endpoint returns an empty response.
-        
-=======
         Return a list of dynamic cluster-wide broker configuration parameters for the specified Kafka
         cluster. Returns an empty list if there are no dynamic cluster-wide broker configuration parameters.
->>>>>>> f965f3d1
+
       tags:
         - Configs (v3)
       responses:
