--- conflicted
+++ resolved
@@ -7,11 +7,7 @@
 name: build-test-release
 agent:
   machine:
-<<<<<<< HEAD
-    type: s1-prod-ubuntu20-04-amd64-2
-=======
-    type: s1-prod-ubuntu24-04-amd64-1
->>>>>>> 38dc432b
+    type: s1-prod-ubuntu24-04-amd64-2
 
 fail_fast:
   cancel:
