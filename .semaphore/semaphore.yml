--- conflicted
+++ resolved
@@ -61,8 +61,6 @@
             - mvn -U -Dmaven.wagon.http.retryHandler.count=10 --batch-mode -DaltDeploymentRepository=confluent-codeartifact-internal::default::https://confluent-519856050701.d.codeartifact.us-west-2.amazonaws.com/maven/maven-snapshots/
               -DrepositoryId=confluent-codeartifact-internal deploy -DskipTests
 
-<<<<<<< HEAD
-=======
   - name: CP Jar Build CI Gating
     dependencies: [ ]
     run:
@@ -89,7 +87,6 @@
                   echo "PR is targeted to ${SEMAPHORE_GIT_BRANCH} branch which is not CP nightly or master branch. Skipping cp-jar-build task."; \
               fi;
 
->>>>>>> 072d9b9d
 after_pipeline:
   task:
     agent:
